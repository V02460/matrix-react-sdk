{
    "af": "Afrikaans",
    "ar-ae": "Arabic (U.A.E.)",
    "ar-bh": "Arabic (Bahrain)",
    "ar-dz": "Arabic (Algeria)",
    "ar-eg": "Arabic (Egypt)",
    "ar-iq": "Arabic (Iraq)",
    "ar-jo": "Arabic (Jordan)",
    "ar-kw": "Arabic (Kuwait)",
    "ar-lb": "Arabic (Lebanon)",
    "ar-ly": "Arabic (Libya)",
    "ar-ma": "Arabic (Morocco)",
    "ar-om": "Arabic (Oman)",
    "ar-qa": "Arabic (Qatar)",
    "ar-sa": "Arabic (Saudi Arabia)",
    "ar-sy": "Arabic (Syria)",
    "ar-tn": "Arabic (Tunisia)",
    "ar-ye": "Arabic (Yemen)",
    "be": "Belarusian",
    "bg": "Bulgarian",
    "ca": "Catalan",
    "cs": "Czech",
    "da": "Danish",
    "de-at": "German (Austria)",
    "de-ch": "German (Switzerland)",
    "de": "German",
    "de-li": "German (Liechtenstein)",
    "de-lu": "German (Luxembourg)",
    "el": "Greek",
    "en-au": "English (Australia)",
    "en-bz": "English (Belize)",
    "en-ca": "English (Canada)",
    "en": "English",
    "en-gb": "English (United Kingdom)",
    "en-ie": "English (Ireland)",
    "en-jm": "English (Jamaica)",
    "en-nz": "English (New Zealand)",
    "en-tt": "English (Trinidad)",
    "en-us": "English (United States)",
    "en-za": "English (South Africa)",
    "es-ar": "Spanish (Argentina)",
    "es-bo": "Spanish (Bolivia)",
    "es-cl": "Spanish (Chile)",
    "es-co": "Spanish (Colombia)",
    "es-cr": "Spanish (Costa Rica)",
    "es-do": "Spanish (Dominican Republic)",
    "es-ec": "Spanish (Ecuador)",
    "es-gt": "Spanish (Guatemala)",
    "es-hn": "Spanish (Honduras)",
    "es-mx": "Spanish (Mexico)",
    "es-ni": "Spanish (Nicaragua)",
    "es-pa": "Spanish (Panama)",
    "es-pe": "Spanish (Peru)",
    "es-pr": "Spanish (Puerto Rico)",
    "es-py": "Spanish (Paraguay)",
    "es": "Spanish (Spain)",
    "es-sv": "Spanish (El Salvador)",
    "es-uy": "Spanish (Uruguay)",
    "es-ve": "Spanish (Venezuela)",
    "et": "Estonian",
    "eu": "Basque (Basque)",
    "fa": "Farsi",
    "fi": "Finnish",
    "fo": "Faeroese",
    "fr-be": "French (Belgium)",
    "fr-ca": "French (Canada)",
    "fr-ch": "French (Switzerland)",
    "fr": "French",
    "fr-lu": "French (Luxembourg)",
    "ga": "Irish",
    "gd": "Gaelic (Scotland)",
    "he": "Hebrew",
    "hi": "Hindi",
    "hr": "Croatian",
    "hu": "Hungarian",
    "id": "Indonesian",
    "is": "Icelandic",
    "it-ch": "Italian (Switzerland)",
    "it": "Italian",
    "ja": "Japanese",
    "ji": "Yiddish",
    "ko": "Korean (Johab)",
    "lt": "Lithuanian",
    "lv": "Latvian",
    "mk": "Macedonian (FYROM)",
    "ms": "Malaysian",
    "mt": "Maltese",
    "nl-be": "Dutch (Belgium)",
    "nl": "Dutch",
    "no": "Norwegian",
    "pl": "Polish",
    "pt-br": "Brazilian Portuguese",
    "pt": "Portuguese",
    "rm": "Rhaeto-Romanic",
    "ro-mo": "Romanian (Republic of Moldova)",
    "ro": "Romanian",
    "ru-mo": "Russian (Republic of Moldova)",
    "ru": "Russian",
    "sb": "Sorbian",
    "sk": "Slovak",
    "sl": "Slovenian",
    "sq": "Albanian",
    "sr": "Serbian (Latin)",
    "sv-fi": "Swedish (Finland)",
    "sv": "Swedish",
    "sx": "Sutu",
    "sz": "Sami (Lappish)",
    "th": "Thai",
    "tn": "Tswana",
    "tr": "Turkish",
    "ts": "Tsonga",
    "uk": "Ukrainian",
    "ur": "Urdu",
    "ve": "Venda",
    "vi": "Vietnamese",
    "xh": "Xhosa",
    "zh-cn": "Chinese (PRC)",
    "zh-hk": "Chinese (Hong Kong SAR)",
    "zh-sg": "Chinese (Singapore)",
    "zh-tw": "Chinese (Taiwan)",
    "zu": "Zulu",
    "anyone.": "anyone",
    "Direct Chat": "Conversation Directe",
    "Direct chats": "Conversations directes",
    "Disable inline URL previews by default": "Désactiver l’aperçu des URLs",
    "Disinvite": "Désinviter",
    "Display name": "Nom d'affichage",
    "Displays action": "Affiche l'action",
    "Don't send typing notifications": "Ne pas envoyer les notifications de saisie",
    "Download %(text)s": "Télécharger %(text)s",
    "Drop here %(toAction)s": "Déposer ici %(toAction)s",
    "Drop here to tag %(section)s": "Déposer ici pour marque comme %(section)s",
    "Ed25519 fingerprint": "Empreinte Ed25519",
    "Email Address": "Adresse e-mail",
    "Email, name or matrix ID": "E-mail, nom or identifiant Matrix",
    "Emoji": "Emoticône",
    "Enable encryption": "Activer l'encryption",
    "Encrypted messages will not be visible on clients that do not yet implement encryption": "Les messages encryptés ne seront pas visibles dans les clients qui n’implémentent pas encore l’encryption",
    "Encrypted room": "Salon encrypté",
    "%(senderName)s ended the call": "%(senderName)s a terminé l’appel",
    "End-to-end encryption information": "Information sur l'encryption bout-en-bout",
    "End-to-end encryption is in beta and may not be reliable": "L’encryption bout-en-bout est en béta et risque de ne pas être fiable",
    "Enter Code": "Entrer le code",
    "Error": "Erreur",
    "Event information": "Event information",
    "Existing Call": "Existing Call",
    "Export E2E room keys": "Export E2E room keys",
    "Failed to ban user": "Failed to ban user",
    "Failed to change password. Is your password correct?": "Failed to change password. Is your password correct?",
    "Failed to change power level": "Failed to change power level",
    "Failed to delete device": "Failed to delete device",
    "Failed to forget room %(errCode)s": "Echec lors de l'oublie du salon %(errCode)s",
    "Please Register": "Veuillez vous enregistrer",
    "Remove": "Supprimer",
    "was banned": "banned",
    "was invited": "invited",
    "was kicked": "kicked",
    "was unbanned": "unbanned",
    "Monday": "Lundi",
    "Tuesday": "Mardi",
    "Wednesday": "Mercredi",
    "Thursday": "Jeudi",
    "Friday": "Vendredi",
    "Saturday": "Samedi",
    "Sunday": "Dimanche",
    "bold": "gras",
    "italic": "italique",
    "strike": "barré",
    "underline": "souligné",
<<<<<<< HEAD
    "A registered account is required for this action": "Il est nécessaire d’avoir un compte enregistré pour cette action",
    "A text message has been sent to +%(msisdn)s. Please enter the verification code it contains": "Un message a été envoyé à +%(msisdn)s. Merci d’entrer le code de vérification qu’il contient"
=======
    "Favourite": "Favoris",
    "Notifications": "Notifications",
    "Settings": "Paramètres",
    "Failed to join the room": "Échec de l'adhésion au salon",
    "A text message has been sent to +%(msisdn)s. Please enter the verification code it contains": "Un message texte a été envoyé à +%(msisdn)s. Merci d'entrer le code de vérification qu'il contient",
    "accept": "Accepter",
    "%(targetName)s accepted an invitation": "%(targetName)s a accepté une invitation",
    "%(targetName)s accepted the invitation for %(displayName)s": "%(targetName)s a accepté une invitation de %(displayName)s",
    "Account": "Compte",
    "Add email address": "Ajouter une adresse e-mail",
    "Add phone number": "Ajouter un numéro de téléphone",
    "Admin": "Admin",
    "Advanced": "Avancé",
    "Algorithm": "Algorithme",
    "all room members": "tous les membres du salon",
    "all room members, from the point they are invited": "tous les membres du salon, depuis le moment où ils ont été invités",
    "all room members, from the point they joined": "tous les membres du salon, depuis le moment où ils ont joint",
    "an address": "une adresse",
    "and": "et",
    "%(items)s and %(remaining)s others": "%(items)s et %(remaining)s autres",
    "%(items)s and one other": "%(items)s et un autre",
    "%(items)s and %(lastItem)s": "%(items)s et %(lastItem)s",
    "and %(overflowCount)s others...": "et %(overflowCount)s autres...",
    "and one other...": "et un autre...",
    "%(names)s and %(lastPerson)s are typing": "%(names)s et %(lastPerson)s sont en train de taper",
    "%(names)s and one other are typing": "%(names)s et un autre sont en train de taper",
    "%(names)s and %(count)s others are typing": "%(names)s et %(count)s d'autres sont en train de taper",
    "An email has been sent to": "Un e-mail a été envoyé à",
    "A new password must be entered.": "Un nouveau mot de passe doit être entré.",
    "%(senderName)s answered the call": "%(senderName)s a répondu à l’appel",
    "Anyone who knows the room's link, apart from guests": "Tout ceux qui connaissent le lien du salon, à part les invités",
    "Anyone who knows the room's link, including guests": "Tout ceux qui connaissent le lien du salon, y compris les invités",
    "Are you sure?": "Êtes-vous sûr ?",
    "Are you sure you want to reject the invitation?": "Êtes-vous sûr de vouloir rejeter l'invitation ?",
    "Are you sure you want upload the following files?": "Êtes-vous sûr de vouloir télécharger les fichiers suivants ?",
    "Attachment": "Pièce jointe",
    "Autoplay GIFs and videos": "Jouer automatiquement les GIFs et vidéos",
    "%(senderName)s banned %(targetName)s": "%(senderName)s a banni %(targetName)s",
    "Ban": "Bannir",
    "Banned users": "Utilisateurs bannis",
    "Bans user with given id": "Utilisateurs bannis avec un identifiant donné",
    "Blacklisted": "Sur liste noire",
    "Bug Report": "Rapport d'erreur",
    "Call Timeout": "Délai d’appel expiré",
    "Can't connect to homeserver - please check your connectivity and ensure your %(urlStart)s homeserver's SSL certificate %(urlEnd)s is trusted": "Connexion au Home Server impossible - merci de vérifier votre connectivité et que le %(urlStart)s certificat SSL de votre Home Server %(urlEnd)s est de confiance",
    "Can't connect to homeserver via HTTP when an HTTPS URL is in your browser bar. Either use HTTPS or %(urlStart)s enable unsafe scripts %(urlEnd)s": "Impossible de se connecter au homeserver en HTTP si l'URL dans la barre de votre explorateur est en HTTPS. Utilisez HTTPS ou %(urlStart)s activez le support des scripts non-vérifiés %(urlEnd)s",
    "Can't load user settings": "Impossible de charger les paramètres utilisateur",
    "Change Password": "Changer le mot de passe",
    "%(senderName)s changed their display name from %(oldDisplayName)s to %(displayName)s": "%(senderName)s a changé son nom d’affichage de  %(oldDisplayName)s en %(displayName)s",
    "%(senderName)s changed their profile picture": "%(senderName)s a changé sa photo de profil",
    "%(senderName)s changed the power level of %(powerLevelDiffText)s": "%(senderName)s a changé le niveau de pouvoir de %(powerLevelDiffText)s",
    "%(senderDisplayName)s changed the room name to %(roomName)s": "%(senderDisplayName)s a changé le nom du salon en %(roomName)s",
    "%(senderDisplayName)s changed the topic to \"%(topic)s\"": "%(senderDisplayName)s a changé le sujet du salon en \"%(topic)s\"",
    "Changes to who can read history will only apply to future messages in this room": "Les changements de visibilité de l’historique de ce salon ne s’appliquent qu’aux messages futurs",
    "Changes your display nickname": "Change votre nom d'affichage",
    "Claimed Ed25519 fingerprint key": "Clé empreinte Ed25519 revendiquée",
    "Clear Cache and Reload": "Vider le cache et recharger",
    "Clear Cache": "Vider le cache",
    "Click here": "Cliquer ici",
    "Click here to fix": "Cliquer ici pour réparer",
    "Click to mute audio": "Cliquer pour couper le son",
    "Click to mute video": "Cliquer ici pour couper la vidéo",
    "click to reveal": "cliquer pour dévoiler",
    "Click to unmute video": "Cliquer pour rétablir la vidéo",
    "Click to unmute audio": "Cliquer pour rétablir le son",
    "Command error": "Erreur de commande",
    "Commands": "Commandes",
    "Conference call failed": "Échec de la conférence",
    "Conference calling is in development and may not be reliable": "Les appels en conférence sont encore en développement et sont potentiellement peu fiables",
    "Conference calls are not supported in encrypted rooms": "Les appels en conférence ne sont pas supportés dans les salons encryptés",
    "Conference calls are not supported in this client": "Les appels en conférence ne sont pas supportés avec ce client",
    "Confirm password": "Confirmer le mot de passe",
    "Confirm your new password": "Confirmer votre nouveau mot de passe",
    "Continue": "Continuer",
    "Could not connect to the integration server": "Impossible de se connecter au serveur d'intégration",
    "Create an account": "Créer un compte",
    "Create Room": "Créer un salon",
    "Cryptography": "Encryption",
    "Current password": "Mot de passe actuel",
    "Curve25519 identity key": "Clé d’identité Curve25519",
    "/ddg is not a command": "/ddg n'est pas une commande",
    "Deactivate Account": "Désactiver le compte",
    "Deactivate my account": "Désactiver mon compte",
    "decline": "décliner",
    "Decrypt %(text)s": "Décrypter %(text)s",
    "Decryption error": "Erreur de décryptage",
    "Delete": "Supprimer",
    "demote": "rétrograder",
    "Deops user with given id": "Retire les privilèges d’opérateur d’un utilisateur avec un ID donné",
    "Device ID": "ID de l'appareil",
    "Devices": "Appareils",
    "Devices will not yet be able to decrypt history from before they joined the room": "Les appareils ne seront pas capables de décrypter l’historique précédant leur adhésion au salon",
    "ml": "Malayalam",
    "Failed to join room": "Échec lors de l’adhésion au salon",
    "Failed to kick": "Échec lors de l'expulsion",
    "Failed to leave room": "Échec du départ",
    "Failed to load timeline position": "Erreur lors du chargement de la position dans la chronologie",
    "Failed to lookup current room": "Échec lors de la recherche du salon actuel",
    "Failed to mute user": "Échec lors de l'interruption de l'utilisateur",
    "Failed to reject invite": "Échec lors du rejet de l'invitation",
    "Failed to reject invitation": "Échec lors du rejet de l'invitation",
    "Failed to save settings": "Échec lors de la sauvegarde des paramètres",
    "Failed to send email": "Échec lors de l’envoi de l’e-mail",
    "Failed to send request": "Échec lors de l’envoi de la requête",
    "Failed to set display name": "Échec lors de l'enregistrement du nom d'affichage",
    "Failed to set up conference call": "Échec lors de l’établissement de l’appel",
    "Failed to toggle moderator status": "Échec lors de l’établissement du statut de modérateur"
>>>>>>> e5ef9f3e
}<|MERGE_RESOLUTION|>--- conflicted
+++ resolved
@@ -167,10 +167,6 @@
     "italic": "italique",
     "strike": "barré",
     "underline": "souligné",
-<<<<<<< HEAD
-    "A registered account is required for this action": "Il est nécessaire d’avoir un compte enregistré pour cette action",
-    "A text message has been sent to +%(msisdn)s. Please enter the verification code it contains": "Un message a été envoyé à +%(msisdn)s. Merci d’entrer le code de vérification qu’il contient"
-=======
     "Favourite": "Favoris",
     "Notifications": "Notifications",
     "Settings": "Paramètres",
@@ -278,5 +274,4 @@
     "Failed to set display name": "Échec lors de l'enregistrement du nom d'affichage",
     "Failed to set up conference call": "Échec lors de l’établissement de l’appel",
     "Failed to toggle moderator status": "Échec lors de l’établissement du statut de modérateur"
->>>>>>> e5ef9f3e
 }