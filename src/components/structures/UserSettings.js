/*
Copyright 2015, 2016 OpenMarket Ltd
Copyright 2017 Vector Creations Ltd

Licensed under the Apache License, Version 2.0 (the "License");
you may not use this file except in compliance with the License.
You may obtain a copy of the License at

    http://www.apache.org/licenses/LICENSE-2.0

Unless required by applicable law or agreed to in writing, software
distributed under the License is distributed on an "AS IS" BASIS,
WITHOUT WARRANTIES OR CONDITIONS OF ANY KIND, either express or implied.
See the License for the specific language governing permissions and
limitations under the License.
*/
const React = require('react');
const ReactDOM = require('react-dom');
const sdk = require('../../index');
const MatrixClientPeg = require("../../MatrixClientPeg");
const PlatformPeg = require("../../PlatformPeg");
const Modal = require('../../Modal');
const dis = require("../../dispatcher");
const q = require('q');
const packageJson = require('../../../package.json');
const UserSettingsStore = require('../../UserSettingsStore');
const GeminiScrollbar = require('react-gemini-scrollbar');
const Email = require('../../email');
const AddThreepid = require('../../AddThreepid');
const SdkConfig = require('../../SdkConfig');
import Analytics from '../../Analytics';
import AccessibleButton from '../views/elements/AccessibleButton';
import { _t } from '../../languageHandler';
import * as languageHandler from '../../languageHandler';
import * as FormattingUtils from '../../utils/FormattingUtils';

// if this looks like a release, use the 'version' from package.json; else use
// the git sha. Prepend version with v, to look like riot-web version
const REACT_SDK_VERSION = 'dist' in packageJson ? packageJson.version : packageJson.gitHead || '<local>';

// Simple method to help prettify GH Release Tags and Commit Hashes.
const semVerRegex = /^v?(\d+\.\d+\.\d+(?:-rc.+)?)(?:-(?:\d+-g)?([0-9a-fA-F]+))?(?:-dirty)?$/i;
const gHVersionLabel = function(repo, token='') {
    const match = token.match(semVerRegex);
    let url;
    if (match && match[1]) { // basic semVer string possibly with commit hash
        url = (match.length > 1 && match[2])
            ? `https://github.com/${repo}/commit/${match[2]}`
            : `https://github.com/${repo}/releases/tag/v${match[1]}`;
    } else {
        url = `https://github.com/${repo}/commit/${token.split('-')[0]}`;
    }
    return <a target="_blank" rel="noopener" href={url}>{token}</a>;
};

// Enumerate some simple 'flip a bit' UI settings (if any).
// 'id' gives the key name in the im.vector.web.settings account data event
// 'label' is how we describe it in the UI.
// Warning: Each "label" string below must be added to i18n/strings/en_EN.json,
// since they will be translated when rendered.
const SETTINGS_LABELS = [
    {
        id: 'autoplayGifsAndVideos',
        label: 'Autoplay GIFs and videos',
    },
    {
        id: 'hideReadReceipts',
        label: 'Hide read receipts',
    },
    {
        id: 'dontSendTypingNotifications',
        label: "Don't send typing notifications",
    },
    {
        id: 'alwaysShowTimestamps',
        label: 'Always show message timestamps',
    },
    {
        id: 'showTwelveHourTimestamps',
        label: 'Show timestamps in 12 hour format (e.g. 2:30pm)',
    },
/*
    {
        id: 'useCompactLayout',
        label: 'Use compact timeline layout',
    },
    {
        id: 'useFixedWidthFont',
        label: 'Use fixed width font',
    },
*/
];

<<<<<<< HEAD
=======
const ANALYTICS_SETTINGS_LABELS = [
    {
        id: 'analyticsOptOut',
        label: 'Opt out of analytics',
        fn: function(checked) {
            Analytics[checked ? 'disable' : 'enable']();
        },
    },
];

>>>>>>> 055386d6
// Warning: Each "label" string below must be added to i18n/strings/en_EN.json,
// since they will be translated when rendered.
const CRYPTO_SETTINGS_LABELS = [
    {
        id: 'blacklistUnverifiedDevices',
        label: 'Never send encrypted messages to unverified devices from this device',
        fn: function(checked) {
            MatrixClientPeg.get().setGlobalBlacklistUnverifiedDevices(checked);
        },
    },
    // XXX: this is here for documentation; the actual setting is managed via RoomSettings
    // {
    //     id: 'blacklistUnverifiedDevicesPerRoom'
    //     label: 'Never send encrypted messages to unverified devices in this room',
    // }
];

// Enumerate the available themes, with a nice human text label.
// 'id' gives the key name in the im.vector.web.settings account data event
// 'value' is the value for that key in the event
// 'label' is how we describe it in the UI.
//
// XXX: Ideally we would have a theme manifest or something and they'd be nicely
// packaged up in a single directory, and/or located at the application layer.
// But for now for expedience we just hardcode them here.
const THEMES = [
    {
        id: 'theme',
        label: 'Light theme',
        value: 'light',
    },
    {
        id: 'theme',
        label: 'Dark theme',
        value: 'dark',
    },
];

module.exports = React.createClass({
    displayName: 'UserSettings',

    propTypes: {
        onClose: React.PropTypes.func,
        // The brand string given when creating email pushers
        brand: React.PropTypes.string,

        // True to show the 'labs' section of experimental features
        enableLabs: React.PropTypes.bool,

        // The base URL to use in the referral link. Defaults to window.location.origin.
        referralBaseUrl: React.PropTypes.string,

        // true if RightPanel is collapsed
        collapsedRhs: React.PropTypes.bool,

        // Team token for the referral link. If falsy, the referral section will
        // not appear
        teamToken: React.PropTypes.string,
    },

    getDefaultProps: function() {
        return {
            onClose: function() {},
            enableLabs: true,
        };
    },

    getInitialState: function() {
        return {
            avatarUrl: null,
            threepids: [],
            phase: "UserSettings.LOADING", // LOADING, DISPLAY
            email_add_pending: false,
            vectorVersion: undefined,
            rejectingInvites: false,
        };
    },

    componentWillMount: function() {
        this._unmounted = false;
        this._addThreepid = null;

        if (PlatformPeg.get()) {
            q().then(() => {
                return PlatformPeg.get().getAppVersion();
            }).done((appVersion) => {
                if (this._unmounted) return;
                this.setState({
                    vectorVersion: appVersion,
                });
            }, (e) => {
                console.log("Failed to fetch app version", e);
            });
        }

        // Bulk rejecting invites:
        // /sync won't have had time to return when UserSettings re-renders from state changes, so getRooms()
        // will still return rooms with invites. To get around this, add a listener for
        // membership updates and kick the UI.
        MatrixClientPeg.get().on("RoomMember.membership", this._onInviteStateChange);

        dis.dispatch({
            action: 'ui_opacity',
            sideOpacity: 0.3,
            middleOpacity: 0.3,
        });
        this._refreshFromServer();

        const syncedSettings = UserSettingsStore.getSyncedSettings();
        if (!syncedSettings.theme) {
            syncedSettings.theme = 'light';
        }
        this._syncedSettings = syncedSettings;

        this._localSettings = UserSettingsStore.getLocalSettings();

        if (PlatformPeg.get().isElectron()) {
            const {ipcRenderer} = require('electron');

            ipcRenderer.on('settings', this._electronSettings);

            ipcRenderer.send('settings_get');
        }

        this.setState({
            language: languageHandler.getCurrentLanguage(),
        });
    },

    componentDidMount: function() {
        this.dispatcherRef = dis.register(this.onAction);
        this._me = MatrixClientPeg.get().credentials.userId;
    },

    componentWillUnmount: function() {
        this._unmounted = true;
        dis.dispatch({
            action: 'ui_opacity',
            sideOpacity: 1.0,
            middleOpacity: 1.0,
        });
        dis.unregister(this.dispatcherRef);
        const cli = MatrixClientPeg.get();
        if (cli) {
            cli.removeListener("RoomMember.membership", this._onInviteStateChange);
        }

        if (PlatformPeg.get().isElectron()) {
            const {ipcRenderer} = require('electron');
            ipcRenderer.removeListener('settings', this._electronSettings);
        }
    },

    _electronSettings: function(ev, settings) {
        this.setState({ electron_settings: settings });
    },

    _refreshFromServer: function() {
        const self = this;
        q.all([
            UserSettingsStore.loadProfileInfo(), UserSettingsStore.loadThreePids(),
        ]).done(function(resps) {
            self.setState({
                avatarUrl: resps[0].avatar_url,
                threepids: resps[1].threepids,
                phase: "UserSettings.DISPLAY",
            });
        }, function(error) {
            const ErrorDialog = sdk.getComponent("dialogs.ErrorDialog");
            console.error("Failed to load user settings: " + error);
            Modal.createDialog(ErrorDialog, {
                title: _t("Can't load user settings"),
                description: ((error && error.message) ? error.message : _t("Server may be unavailable or overloaded")),
            });
        });
    },

    onAction: function(payload) {
        if (payload.action === "notifier_enabled") {
            this.forceUpdate();
        }
    },

    onAvatarPickerClick: function(ev) {
        if (MatrixClientPeg.get().isGuest()) {
            const NeedToRegisterDialog = sdk.getComponent("dialogs.NeedToRegisterDialog");
            Modal.createDialog(NeedToRegisterDialog, {
                title: _t("Please Register"),
                description: _t("Guests can't set avatars. Please register."),
            });
            return;
        }

        if (this.refs.file_label) {
            this.refs.file_label.click();
        }
    },

    onAvatarSelected: function(ev) {
        const self = this;
        const changeAvatar = this.refs.changeAvatar;
        if (!changeAvatar) {
            console.error("No ChangeAvatar found to upload image to!");
            return;
        }
        changeAvatar.onFileSelected(ev).done(function() {
            // dunno if the avatar changed, re-check it.
            self._refreshFromServer();
        }, function(err) {
            // const errMsg = (typeof err === "string") ? err : (err.error || "");
            console.error("Failed to set avatar: " + err);
            const ErrorDialog = sdk.getComponent("dialogs.ErrorDialog");
            Modal.createDialog(ErrorDialog, {
                title: _t("Failed to set avatar."),
                description: ((err && err.message) ? err.message : _t("Operation failed")),
            });
        });
    },

    onLogoutClicked: function(ev) {
        const QuestionDialog = sdk.getComponent("dialogs.QuestionDialog");
        Modal.createDialog(QuestionDialog, {
            title: _t("Sign out"),
            description:
                <div>
             { _t("For security, logging out will delete any end-to-end " +
                  "encryption keys from this browser. If you want to be able " +
                  "to decrypt your conversation history from future Riot sessions, " +
                  "please export your room keys for safe-keeping.") }.
                </div>,
            button: _t("Sign out"),
            extraButtons: [
                <button key="export" className="mx_Dialog_primary"
                        onClick={this._onExportE2eKeysClicked}>
                   { _t("Export E2E room keys") }
                </button>,
            ],
            onFinished: (confirmed) => {
                if (confirmed) {
                    dis.dispatch({action: 'logout'});
                    if (this.props.onFinished) {
                        this.props.onFinished();
                    }
                }
            },
        });
    },

    onPasswordChangeError: function(err) {
        let errMsg = err.error || "";
        if (err.httpStatus === 403) {
            errMsg = _t("Failed to change password. Is your password correct?");
        } else if (err.httpStatus) {
            errMsg += ` (HTTP status ${err.httpStatus})`;
        }
        const ErrorDialog = sdk.getComponent("dialogs.ErrorDialog");
        console.error("Failed to change password: " + errMsg);
        Modal.createDialog(ErrorDialog, {
            title: _t("Error"),
            description: errMsg,
        });
    },

    onPasswordChanged: function() {
        const ErrorDialog = sdk.getComponent("dialogs.ErrorDialog");
        Modal.createDialog(ErrorDialog, {
            title: _t("Success"),
            description: _t("Your password was successfully changed. You will not receive push notifications on other devices until you log back in to them") + ".",
        });
    },

    onUpgradeClicked: function() {
        dis.dispatch({
            action: "start_upgrade_registration",
        });
    },

    onEnableNotificationsChange: function(event) {
        UserSettingsStore.setEnableNotifications(event.target.checked);
    },

    _onAddEmailEditFinished: function(value, shouldSubmit) {
        if (!shouldSubmit) return;
        this._addEmail();
    },

    _addEmail: function() {
        const ErrorDialog = sdk.getComponent("dialogs.ErrorDialog");
        const QuestionDialog = sdk.getComponent("dialogs.QuestionDialog");

        const emailAddress = this.refs.add_email_input.value;
        if (!Email.looksValid(emailAddress)) {
            Modal.createDialog(ErrorDialog, {
                title: _t("Invalid Email Address"),
                description: _t("This doesn't appear to be a valid email address"),
            });
            return;
        }
        this._addThreepid = new AddThreepid();
        // we always bind emails when registering, so let's do the
        // same here.
        this._addThreepid.addEmailAddress(emailAddress, true).done(() => {
            Modal.createDialog(QuestionDialog, {
                title: _t("Verification Pending"),
                description: _t("Please check your email and click on the link it contains. Once this is done, click continue."),
                button: _t('Continue'),
                onFinished: this.onEmailDialogFinished,
            });
        }, (err) => {
            this.setState({email_add_pending: false});
            console.error("Unable to add email address " + emailAddress + " " + err);
            Modal.createDialog(ErrorDialog, {
                title: _t("Unable to add email address"),
                description: ((err && err.message) ? err.message : _t("Operation failed")),
            });
        });
        ReactDOM.findDOMNode(this.refs.add_email_input).blur();
        this.setState({email_add_pending: true});
    },

    onRemoveThreepidClicked: function(threepid) {
        const QuestionDialog = sdk.getComponent("dialogs.QuestionDialog");
        Modal.createDialog(QuestionDialog, {
            title: _t("Remove Contact Information?"),
            description: _t("Remove %(threePid)s?", { threePid : threepid.address }),
            button: _t('Remove'),
            onFinished: (submit) => {
                if (submit) {
                    this.setState({
                        phase: "UserSettings.LOADING",
                    });
                    MatrixClientPeg.get().deleteThreePid(threepid.medium, threepid.address).then(() => {
                        return this._refreshFromServer();
                    }).catch((err) => {
                        const ErrorDialog = sdk.getComponent("dialogs.ErrorDialog");
                        console.error("Unable to remove contact information: " + err);
                        Modal.createDialog(ErrorDialog, {
                            title: _t("Unable to remove contact information"),
                            description: ((err && err.message) ? err.message : _t("Operation failed")),
                        });
                    }).done();
                }
            },
        });
    },

    onEmailDialogFinished: function(ok) {
        if (ok) {
            this.verifyEmailAddress();
        } else {
            this.setState({email_add_pending: false});
        }
    },

    verifyEmailAddress: function() {
        this._addThreepid.checkEmailLinkClicked().done(() => {
            this._addThreepid = null;
            this.setState({
                phase: "UserSettings.LOADING",
            });
            this._refreshFromServer();
            this.setState({email_add_pending: false});
        }, (err) => {
            this.setState({email_add_pending: false});
            if (err.errcode == 'M_THREEPID_AUTH_FAILED') {
                const QuestionDialog = sdk.getComponent("dialogs.QuestionDialog");
                let message = _t("Unable to verify email address.") + " " +
                              _t("Please check your email and click on the link it contains. Once this is done, click continue.");
                Modal.createDialog(QuestionDialog, {
                    title: _t("Verification Pending"),
                    description: message,
                    button: _t('Continue'),
                    onFinished: this.onEmailDialogFinished,
                });
            } else {
                const ErrorDialog = sdk.getComponent("dialogs.ErrorDialog");
                console.error("Unable to verify email address: " + err);
                Modal.createDialog(ErrorDialog, {
                    title: _t("Unable to verify email address."),
                    description: ((err && err.message) ? err.message : _t("Operation failed")),
                });
            }
        });
    },

    _onDeactivateAccountClicked: function() {
        const DeactivateAccountDialog = sdk.getComponent("dialogs.DeactivateAccountDialog");
        Modal.createDialog(DeactivateAccountDialog, {});
    },

    _onBugReportClicked: function() {
        const BugReportDialog = sdk.getComponent("dialogs.BugReportDialog");
        if (!BugReportDialog) {
            return;
        }
        Modal.createDialog(BugReportDialog, {});
    },

    _onClearCacheClicked: function() {
        if (!PlatformPeg.get()) return;

        MatrixClientPeg.get().stopClient();
        MatrixClientPeg.get().store.deleteAllData().done(() => {
            PlatformPeg.get().reload();
        });
    },

    _onInviteStateChange: function(event, member, oldMembership) {
        if (member.userId === this._me && oldMembership === "invite") {
            this.forceUpdate();
        }
    },

    _onRejectAllInvitesClicked: function(rooms, ev) {
        this.setState({
            rejectingInvites: true,
        });
        // reject the invites
        const promises = rooms.map((room) => {
            return MatrixClientPeg.get().leave(room.roomId);
        });
        // purposefully drop errors to the floor: we'll just have a non-zero number on the UI
        // after trying to reject all the invites.
        q.allSettled(promises).then(() => {
            this.setState({
                rejectingInvites: false,
            });
        }).done();
    },

    _onExportE2eKeysClicked: function() {
        Modal.createDialogAsync(
            (cb) => {
                require.ensure(['../../async-components/views/dialogs/ExportE2eKeysDialog'], () => {
                    cb(require('../../async-components/views/dialogs/ExportE2eKeysDialog'));
                }, "e2e-export");
            }, {
                matrixClient: MatrixClientPeg.get(),
            },
        );
    },

    _onImportE2eKeysClicked: function() {
        Modal.createDialogAsync(
            (cb) => {
                require.ensure(['../../async-components/views/dialogs/ImportE2eKeysDialog'], () => {
                    cb(require('../../async-components/views/dialogs/ImportE2eKeysDialog'));
                }, "e2e-export");
            }, {
                matrixClient: MatrixClientPeg.get(),
            },
        );
    },

    _renderReferral: function() {
        const teamToken = this.props.teamToken;
        if (!teamToken) {
            return null;
        }
        if (typeof teamToken !== 'string') {
            console.warn('Team token not a string');
            return null;
        }
        const href = (this.props.referralBaseUrl || window.location.origin) +
            `/#/register?referrer=${this._me}&team_token=${teamToken}`;
        return (
            <div>
                <h3>Referral</h3>
                <div className="mx_UserSettings_section">
                    {_t("Refer a friend to Riot:")} <a href={href}>{href}</a>
                </div>
            </div>
        );
    },

    onLanguageChange: function(newLang) {
        if(this.state.language !== newLang) {
            UserSettingsStore.setLocalSetting('language', newLang);
            this.setState({
                language: newLang,
            });
            PlatformPeg.get().reload();
        }
    },

    _renderLanguageSetting: function () {
        const LanguageDropdown = sdk.getComponent('views.elements.LanguageDropdown');
        return <div>
            <label htmlFor="languageSelector">{_t('Interface Language')}</label>
            <LanguageDropdown ref="language" onOptionChange={this.onLanguageChange}
                          className="mx_UserSettings_language"
                          value={this.state.language}
            />
        </div>;
    },

    _renderUserInterfaceSettings: function() {
        return (
            <div>
                <h3>{ _t("User Interface") }</h3>
                <div className="mx_UserSettings_section">
                    { this._renderUrlPreviewSelector() }
                    { SETTINGS_LABELS.map( this._renderSyncedSetting ) }
                    { THEMES.map( this._renderThemeSelector ) }
                    { this._renderLanguageSetting() }

                </div>
            </div>
        );
    },

    _renderUrlPreviewSelector: function() {
        return <div className="mx_UserSettings_toggle">
            <input id="urlPreviewsDisabled"
                   type="checkbox"
                   defaultChecked={ UserSettingsStore.getUrlPreviewsDisabled() }
                   onChange={ (e) => UserSettingsStore.setUrlPreviewsDisabled(e.target.checked) }
            />
            <label htmlFor="urlPreviewsDisabled">
                { _t("Disable inline URL previews by default") }
            </label>
        </div>;
    },

    _renderSyncedSetting: function(setting) {
        return <div className="mx_UserSettings_toggle" key={ setting.id }>
            <input id={ setting.id }
                   type="checkbox"
                   defaultChecked={ this._syncedSettings[setting.id] }
                   onChange={
                       (e) => {
                           UserSettingsStore.setSyncedSetting(setting.id, e.target.checked);
                           if (setting.fn) setting.fn(e.target.checked);
                       }
                   }
            />
            <label htmlFor={ setting.id }>
                { _t(setting.label) }
            </label>
        </div>;
    },

    _renderThemeSelector: function(setting) {
        return <div className="mx_UserSettings_toggle" key={ setting.id + "_" + setting.value }>
            <input id={ setting.id + "_" + setting.value }
                   type="radio"
                   name={ setting.id }
                   value={ setting.value }
                   defaultChecked={ this._syncedSettings[setting.id] === setting.value }
                   onChange={ (e) => {
                            if (e.target.checked) {
                                UserSettingsStore.setSyncedSetting(setting.id, setting.value);
                            }
                            dis.dispatch({
                                action: 'set_theme',
                                value: setting.value,
                            });
                        }
                   }
            />
            <label htmlFor={ setting.id + "_" + setting.value }>
                { setting.label }
            </label>
        </div>;
    },

    _renderCryptoInfo: function() {
        const client = MatrixClientPeg.get();
        const deviceId = client.deviceId;
        let identityKey = client.getDeviceEd25519Key();
        if (!identityKey) {
             identityKey = _t("<not supported>");
        } else {
            identityKey = FormattingUtils.formatCryptoKey(identityKey);
        }

        let importExportButtons = null;

        if (client.isCryptoEnabled) {
            importExportButtons = (
                <div className="mx_UserSettings_importExportButtons">
                    <AccessibleButton className="mx_UserSettings_button"
                            onClick={this._onExportE2eKeysClicked}>
                        { _t("Export E2E room keys") }
                    </AccessibleButton>
                    <AccessibleButton className="mx_UserSettings_button"
                            onClick={this._onImportE2eKeysClicked}>
                        { _t("Import E2E room keys") }
                    </AccessibleButton>
                </div>
            );
        }
        return (
            <div>
                <h3>{ _t("Cryptography") }</h3>
                <div className="mx_UserSettings_section mx_UserSettings_cryptoSection">
                    <ul>
                        <li><label>Device ID:</label>             <span><code>{deviceId}</code></span></li>
                        <li><label>Device key:</label>            <span><code><b>{identityKey}</b></code></span></li>
                    </ul>
                    { importExportButtons }
                </div>
                <div className="mx_UserSettings_section">
                    { CRYPTO_SETTINGS_LABELS.map( this._renderLocalSetting ) }
                </div>
            </div>
        );
    },

    _renderLocalSetting: function(setting) {
        return <div className="mx_UserSettings_toggle" key={ setting.id }>
            <input id={ setting.id }
                   type="checkbox"
                   defaultChecked={ this._localSettings[setting.id] }
                   onChange={
                        (e) => {
                            UserSettingsStore.setLocalSetting(setting.id, e.target.checked);
                            if (setting.fn) setting.fn(e.target.checked);
                        }
                   }
            />
            <label htmlFor={ setting.id }>
                { _t(setting.label) }
            </label>
        </div>;
    },

    _renderDevicesPanel: function() {
        const DevicesPanel = sdk.getComponent('settings.DevicesPanel');
        return (
            <div>
                <h3>Devices</h3>
                <DevicesPanel className="mx_UserSettings_section"/>
            </div>
        );
    },

    _renderBugReport: function() {
        if (!SdkConfig.get().bug_report_endpoint_url) {
            return <div />;
        }
        return (
            <div>
                <h3>{ _t("Bug Report") }</h3>
                <div className="mx_UserSettings_section">
                    <p>{ _t("Found a bug?") }</p>
                    <button className="mx_UserSettings_button danger"
                        onClick={this._onBugReportClicked}>{_t('Report it')}
                    </button>
                </div>
            </div>
        );
    },

    _renderAnalyticsControl: function() {
        return <div>
            <h3>{ _t('Analytics') }</h3>
            <div className="mx_UserSettings_section">
                {_t('Riot collects anonymous analytics to allow us to improve the application.')}
                {ANALYTICS_SETTINGS_LABELS.map( this._renderLocalSetting )}
            </div>
        </div>;
    },

    _renderLabs: function() {
        // default to enabled if undefined
        if (this.props.enableLabs === false) return null;

        const features = UserSettingsStore.LABS_FEATURES.map((feature) => (
            <div key={feature.id} className="mx_UserSettings_toggle">
                <input
                    type="checkbox"
                    id={feature.id}
                    name={feature.id}
                    defaultChecked={ UserSettingsStore.isFeatureEnabled(feature.id) }
                    onChange={(e) => {
                        if (MatrixClientPeg.get().isGuest()) {
                            e.target.checked = false;
                            const NeedToRegisterDialog = sdk.getComponent("dialogs.NeedToRegisterDialog");
                            Modal.createDialog(NeedToRegisterDialog, {
                                title: _t("Please Register"),
                                description: _t("Guests can't use labs features. Please register."),
                            });
                            return;
                        }

                        UserSettingsStore.setFeatureEnabled(feature.id, e.target.checked);
                        this.forceUpdate();
                    }}/>
                <label htmlFor={feature.id}>{feature.name}</label>
            </div>
        ));
        return (
            <div>
                <h3>{ _t("Labs") }</h3>
                <div className="mx_UserSettings_section">
                    <p>{ _t("These are experimental features that may break in unexpected ways") }. { _t("Use with caution") }.</p>
                    {features}
                </div>
            </div>
        );
    },

    _renderDeactivateAccount: function() {
        // We can't deactivate a guest account.
        if (MatrixClientPeg.get().isGuest()) return null;

        return <div>
            <h3>{ _t("Deactivate Account") }</h3>
                <div className="mx_UserSettings_section">
                    <AccessibleButton className="mx_UserSettings_button danger"
                        onClick={this._onDeactivateAccountClicked}> { _t("Deactivate my account") }
                    </AccessibleButton>
                </div>
        </div>;
    },

    _renderClearCache: function() {
        return <div>
            <h3>{ _t("Clear Cache") }</h3>
                <div className="mx_UserSettings_section">
                    <AccessibleButton className="mx_UserSettings_button danger"
                        onClick={this._onClearCacheClicked}>
                        { _t("Clear Cache and Reload") }
                    </AccessibleButton>
                </div>
        </div>;
    },

    _renderBulkOptions: function() {
        const invitedRooms = MatrixClientPeg.get().getRooms().filter((r) => {
            return r.hasMembershipState(this._me, "invite");
        });
        if (invitedRooms.length === 0) {
            return null;
        }

        const Spinner = sdk.getComponent("elements.Spinner");

        let reject = <Spinner />;
        if (!this.state.rejectingInvites) {
            // bind() the invited rooms so any new invites that may come in as this button is clicked
            // don't inadvertently get rejected as well.
            reject = (
                <AccessibleButton className="mx_UserSettings_button danger"
                onClick={this._onRejectAllInvitesClicked.bind(this, invitedRooms)}>
                    {_t("Reject all %(invitedRooms)s invites", {invitedRooms: invitedRooms.length})}
                </AccessibleButton>
            );
        }

        return <div>
            <h3>{ _t("Bulk Options") }</h3>
                <div className="mx_UserSettings_section">
                    {reject}
                </div>
        </div>;
    },

    _renderElectronSettings: function() {
        const settings = this.state.electron_settings;
        if (!settings) return;

        const {ipcRenderer} = require('electron');

        return <div>
            <h3>{ _t('Desktop specific') }</h3>
            <div className="mx_UserSettings_section">
                <div className="mx_UserSettings_toggle">
                    <input type="checkbox"
                           name="auto-launch"
                           defaultChecked={settings['auto-launch']}
                           onChange={(e) => {
                               ipcRenderer.send('settings_set', 'auto-launch', e.target.checked);
                           }}
                    />
                    <label htmlFor="auto-launch">{_t('Start automatically after system login')}</label>
                </div>
            </div>
        </div>;
    },

    _showSpoiler: function(event) {
        const target = event.target;
        target.innerHTML = target.getAttribute('data-spoiler');

        const range = document.createRange();
        range.selectNodeContents(target);

        const selection = window.getSelection();
        selection.removeAllRanges();
        selection.addRange(range);
    },

    nameForMedium: function(medium) {
        if (medium === 'msisdn') return _t('Phone');
        if (medium === 'email') return _t('Email');
        return medium[0].toUpperCase() + medium.slice(1);
    },

    presentableTextForThreepid: function(threepid) {
        if (threepid.medium === 'msisdn') {
            return '+' + threepid.address;
        } else {
            return threepid.address;
        }
    },

    render: function() {
        const Loader = sdk.getComponent("elements.Spinner");
        switch (this.state.phase) {
            case "UserSettings.LOADING":
                return (
                    <Loader />
                );
            case "UserSettings.DISPLAY":
                break; // quit the switch to return the common state
            default:
                throw new Error("Unknown state.phase => " + this.state.phase);
        }
        // can only get here if phase is UserSettings.DISPLAY
        const SimpleRoomHeader = sdk.getComponent('rooms.SimpleRoomHeader');
        const ChangeDisplayName = sdk.getComponent("views.settings.ChangeDisplayName");
        const ChangePassword = sdk.getComponent("views.settings.ChangePassword");
        const ChangeAvatar = sdk.getComponent('settings.ChangeAvatar');
        const Notifications = sdk.getComponent("settings.Notifications");
        const EditableText = sdk.getComponent('elements.EditableText');

        const avatarUrl = (
            this.state.avatarUrl ? MatrixClientPeg.get().mxcUrlToHttp(this.state.avatarUrl) : null
        );

        const threepidsSection = this.state.threepids.map((val, pidIndex) => {
            const id = "3pid-" + val.address;
            return (
                <div className="mx_UserSettings_profileTableRow" key={pidIndex}>
                    <div className="mx_UserSettings_profileLabelCell">
                        <label htmlFor={id}>{this.nameForMedium(val.medium)}</label>
                    </div>
                    <div className="mx_UserSettings_profileInputCell">
                        <input type="text" key={val.address} id={id}
                            value={this.presentableTextForThreepid(val)} disabled
                        />
                    </div>
                    <div className="mx_UserSettings_threepidButton mx_filterFlipColor">
                        <img src="img/cancel-small.svg" width="14" height="14" alt={ _t("Remove") } onClick={this.onRemoveThreepidClicked.bind(this, val)} />
                    </div>
                </div>
            );
        });
        let addEmailSection;
        if (this.state.email_add_pending) {
            addEmailSection = <Loader key="_email_add_spinner" />;
        } else if (!MatrixClientPeg.get().isGuest()) {
            addEmailSection = (
                <div className="mx_UserSettings_profileTableRow" key="_newEmail">
                    <div className="mx_UserSettings_profileLabelCell">
                        <label>{_t('Email')}</label>
                    </div>
                    <div className="mx_UserSettings_profileInputCell">
                        <EditableText
                            ref="add_email_input"
                            className="mx_UserSettings_editable"
                            placeholderClassName="mx_UserSettings_threepidPlaceholder"
                            placeholder={ _t("Add email address") }
                            blurToCancel={ false }
                            onValueChanged={ this._onAddEmailEditFinished } />
                    </div>
                    <div className="mx_UserSettings_threepidButton mx_filterFlipColor">
                         <img src="img/plus.svg" width="14" height="14" alt="Add" onClick={this._addEmail} />
                    </div>
                </div>
            );
        }
        const AddPhoneNumber = sdk.getComponent('views.settings.AddPhoneNumber');
        const addMsisdnSection = (
            <AddPhoneNumber key="_addMsisdn" onThreepidAdded={this._refreshFromServer} />
        );
        threepidsSection.push(addEmailSection);
        threepidsSection.push(addMsisdnSection);

        let accountJsx;

        if (MatrixClientPeg.get().isGuest()) {
            accountJsx = (
                <div className="mx_UserSettings_button" onClick={this.onUpgradeClicked}>
                    { _t("Create an account") }
                </div>
            );
        } else {
            accountJsx = (
                <ChangePassword
                        className="mx_UserSettings_accountTable"
                        rowClassName="mx_UserSettings_profileTableRow"
                        rowLabelClassName="mx_UserSettings_profileLabelCell"
                        rowInputClassName="mx_UserSettings_profileInputCell"
                        buttonClassName="mx_UserSettings_button mx_UserSettings_changePasswordButton"
                        onError={this.onPasswordChangeError}
                        onFinished={this.onPasswordChanged} />
            );
        }
        let notificationArea;
        if (!MatrixClientPeg.get().isGuest() && this.state.threepids !== undefined) {
            notificationArea = (<div>
                <h3>{ _t("Notifications") }</h3>

                <div className="mx_UserSettings_section">
                    <Notifications threepids={this.state.threepids} brand={this.props.brand} />
                </div>
            </div>);
        }

        const olmVersion = MatrixClientPeg.get().olmVersion;
        // If the olmVersion is not defined then either crypto is disabled, or
        // we are using a version old version of olm. We assume the former.
        let olmVersionString = "<not-enabled>";
        if (olmVersion !== undefined) {
            olmVersionString = `${olmVersion[0]}.${olmVersion[1]}.${olmVersion[2]}`;
        }

        return (
            <div className="mx_UserSettings">
                <SimpleRoomHeader
                    title={ _t("Settings") }
                    collapsedRhs={ this.props.collapsedRhs }
                    onCancelClick={ this.props.onClose }
                />

                <GeminiScrollbar className="mx_UserSettings_body"
                                 autoshow={true}>

                <h3>{ _t("Profile") }</h3>

                <div className="mx_UserSettings_section">
                    <div className="mx_UserSettings_profileTable">
                        <div className="mx_UserSettings_profileTableRow">
                            <div className="mx_UserSettings_profileLabelCell">
                                <label htmlFor="displayName">{ _t('Display name') }</label>
                            </div>
                            <div className="mx_UserSettings_profileInputCell">
                                <ChangeDisplayName />
                            </div>
                        </div>
                        {threepidsSection}
                    </div>

                    <div className="mx_UserSettings_avatarPicker">
                        <div onClick={ this.onAvatarPickerClick }>
                            <ChangeAvatar ref="changeAvatar" initialAvatarUrl={avatarUrl}
                                showUploadSection={false} className="mx_UserSettings_avatarPicker_img"/>
                        </div>
                        <div className="mx_UserSettings_avatarPicker_edit">
                            <label htmlFor="avatarInput" ref="file_label">
                                <img src="img/camera.svg" className="mx_filterFlipColor"
                                    alt={ _t("Upload avatar") } title={ _t("Upload avatar") }
                                    width="17" height="15" />
                            </label>
                            <input id="avatarInput" type="file" onChange={this.onAvatarSelected}/>
                        </div>
                    </div>
                </div>

                <h3>{ _t("Account") }</h3>

                <div className="mx_UserSettings_section cadcampoHide">

                    <AccessibleButton className="mx_UserSettings_logout mx_UserSettings_button" onClick={this.onLogoutClicked}>
                        { _t("Sign out") }
                    </AccessibleButton>

                    {accountJsx}
                </div>

                {this._renderReferral()}

                {notificationArea}

                {this._renderUserInterfaceSettings()}
                {this._renderLabs()}
                {this._renderDevicesPanel()}
                {this._renderCryptoInfo()}
                {this._renderBulkOptions()}
                {this._renderBugReport()}

<<<<<<< HEAD
                {PlatformPeg.get().isElectron() && this._renderElectronSettings()}
=======
                {this._renderAnalyticsControl()}
>>>>>>> 055386d6

                <h3>{ _t("Advanced") }</h3>

                <div className="mx_UserSettings_section">
                    <div className="mx_UserSettings_advanced">
                        { _t("Logged in as:") } {this._me}
                    </div>
                    <div className="mx_UserSettings_advanced">
                        {_t('Access Token:')} <span className="mx_UserSettings_advanced_spoiler" onClick={this._showSpoiler} data-spoiler={ MatrixClientPeg.get().getAccessToken() }>&lt;{ _t("click to reveal") }&gt;</span>
                    </div>
                    <div className="mx_UserSettings_advanced">
                        { _t("Homeserver is") } { MatrixClientPeg.get().getHomeserverUrl() }
                    </div>
                    <div className="mx_UserSettings_advanced">
                        { _t("Identity Server is") } { MatrixClientPeg.get().getIdentityServerUrl() }
                    </div>
                    <div className="mx_UserSettings_advanced">
                        {_t('matrix-react-sdk version:')} {(REACT_SDK_VERSION !== '<local>')
                            ? gHVersionLabel('matrix-org/matrix-react-sdk', REACT_SDK_VERSION)
                            : REACT_SDK_VERSION
                        }<br/>
                        {_t('riot-web version:')} {(this.state.vectorVersion !== undefined)
                            ? gHVersionLabel('vector-im/riot-web', this.state.vectorVersion)
                            : 'unknown'
                        }<br/>
                        { _t("olm version:") } {olmVersionString}<br/>
                    </div>
                </div>

                {this._renderClearCache()}

                {this._renderDeactivateAccount()}

                </GeminiScrollbar>
            </div>
        );
    },
});<|MERGE_RESOLUTION|>--- conflicted
+++ resolved
@@ -91,8 +91,6 @@
 */
 ];
 
-<<<<<<< HEAD
-=======
 const ANALYTICS_SETTINGS_LABELS = [
     {
         id: 'analyticsOptOut',
@@ -103,7 +101,6 @@
     },
 ];
 
->>>>>>> 055386d6
 // Warning: Each "label" string below must be added to i18n/strings/en_EN.json,
 // since they will be translated when rendered.
 const CRYPTO_SETTINGS_LABELS = [
@@ -224,7 +221,6 @@
             const {ipcRenderer} = require('electron');
 
             ipcRenderer.on('settings', this._electronSettings);
-
             ipcRenderer.send('settings_get');
         }
 
@@ -1088,11 +1084,9 @@
                 {this._renderBulkOptions()}
                 {this._renderBugReport()}
 
-<<<<<<< HEAD
                 {PlatformPeg.get().isElectron() && this._renderElectronSettings()}
-=======
+
                 {this._renderAnalyticsControl()}
->>>>>>> 055386d6
 
                 <h3>{ _t("Advanced") }</h3>
 
