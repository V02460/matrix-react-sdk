/*
Copyright 2016 OpenMarket Ltd

Licensed under the Apache License, Version 2.0 (the "License");
you may not use this file except in compliance with the License.
You may obtain a copy of the License at

    http://www.apache.org/licenses/LICENSE-2.0

Unless required by applicable law or agreed to in writing, software
distributed under the License is distributed on an "AS IS" BASIS,
WITHOUT WARRANTIES OR CONDITIONS OF ANY KIND, either express or implied.
See the License for the specific language governing permissions and
limitations under the License.
*/

var React = require('react');
var ReactDOM = require("react-dom");
var q = require("q");

var Matrix = require("matrix-js-sdk");
var EventTimeline = Matrix.EventTimeline;

var sdk = require('../../index');
var MatrixClientPeg = require("../../MatrixClientPeg");
var dis = require("../../dispatcher");

var PAGINATE_SIZE = 20;
var INITIAL_SIZE = 20;
var TIMELINE_CAP = 1000; // the most events to show in a timeline

// consider that the user remains "active" for this many milliseconds after a
// user_activity event (and thus don't make the read-marker visible on new
// events)
var CONSIDER_USER_ACTIVE_FOR_MS = 500;

var DEBUG = false;

if (DEBUG) {
    // using bind means that we get to keep useful line numbers in the console
    var debuglog = console.log.bind(console);
} else {
    var debuglog = function () {};
}

/*
 * Component which shows the event timeline in a room view.
 *
 * Also responsible for handling and sending read receipts.
 */
var TimelinePanel = React.createClass({
    displayName: 'TimelinePanel',

    propTypes: {
        // The js-sdk Room object for the room whose timeline we are
        // representing.
        room: React.PropTypes.object.isRequired,

        // true to give the component a 'display: none' style.
        hidden: React.PropTypes.bool,

        // ID of an event to highlight. If undefined, no event will be highlighted.
        // typically this will be either 'eventId' or undefined.
        highlightedEventId: React.PropTypes.string,

        // id of an event to jump to. If not given, will go to the end of the
        // live timeline.
        eventId: React.PropTypes.string,

        // where to position the event given by eventId, in pixels from the
        // bottom of the viewport. If not given, will try to put the event
        // 1/3 of the way down the viewport.
        eventPixelOffset: React.PropTypes.number,

        // callback which is called when the panel is scrolled.
        onScroll: React.PropTypes.func,

        // callback which is called when the read-up-to mark is updated.
        onReadMarkerUpdated: React.PropTypes.func,
    },

    statics: {
        // a map from room id to read marker event ID
        roomReadMarkerMap: {},

        // a map from room id to read marker event timestamp
        roomReadMarkerTsMap: {},
    },

    getInitialState: function() {
        var initialReadMarker =
            TimelinePanel.roomReadMarkerMap[this.props.room.roomId]
                       || this._getCurrentReadReceipt();

        return {
            events: [],
            timelineLoading: true, // track whether our room timeline is loading
            canBackPaginate: true,

            // start with the read-marker visible, so that we see its animated
            // disappearance when swtitching into the room.
            readMarkerVisible: true,

            readMarkerEventId: initialReadMarker,
        };
    },

    componentWillMount: function() {
        debuglog("TimelinePanel: mounting");

        this.last_rr_sent_event_id = undefined;
        this._resetActivityTimer();

        this.dispatcherRef = dis.register(this.onAction);
        MatrixClientPeg.get().on("Room.timeline", this.onRoomTimeline);
<<<<<<< HEAD
=======
        MatrixClientPeg.get().on("Room.receipt", this.onRoomReceipt);
        MatrixClientPeg.get().on("Room.redaction", this.onRoomRedaction);
>>>>>>> d599c8fb

        this._initTimeline(this.props);
    },

    componentWillReceiveProps: function(newProps) {
        if (newProps.room !== this.props.room) {
            throw new Error("changing room on a TimelinePanel is not supported");
        }

        if (newProps.eventId != this.props.eventId) {
            console.log("TimelinePanel switching to eventId " + newProps.eventId +
                        " (was " + this.props.eventId + ")");
            return this._initTimeline(newProps);
        }
    },

    componentWillUnmount: function() {
        // set a boolean to say we've been unmounted, which any pending
        // promises can use to throw away their results.
        //
        // (We could use isMounted, but facebook have deprecated that.)
        this.unmounted = true;

        dis.unregister(this.dispatcherRef);

        var client = MatrixClientPeg.get();
        if (client) {
            client.removeListener("Room.timeline", this.onRoomTimeline);
<<<<<<< HEAD
=======
            client.removeListener("Room.receipt", this.onRoomReceipt);
            client.removeListener("Room.redaction", this.onRoomRedaction);
>>>>>>> d599c8fb
        }
    },

    // set off a pagination request.
    onMessageListFillRequest: function(backwards) {
        var dir = backwards ? EventTimeline.BACKWARDS : EventTimeline.FORWARDS;
        if(!this._timelineWindow.canPaginate(dir)) {
            debuglog("TimelinePanel: can't paginate at this time; backwards:"+backwards);
            return q(false);
        }
        debuglog("TimelinePanel: Initiating paginate; backwards:"+backwards);
        return this._timelineWindow.paginate(dir, PAGINATE_SIZE).then((r) => {
            debuglog("TimelinePanel: paginate complete backwards:"+backwards+"; success:"+r);
            this._onTimelineUpdated(r);
            return r;
        });
    },

    onMessageListScroll: function () {
        if (this.props.onScroll) {
            this.props.onScroll();
        }

        // we hide the read marker when it first comes onto the screen, but if
        // it goes back off the top of the screen (presumably because the user
        // clicks on the 'jump to bottom' button), we need to re-enable it.
        if (this.getReadMarkerPosition() < 0) {
            this.setState({readMarkerVisible: true});
        }
    },

    onAction: function(payload) {
        switch (payload.action) {
            case 'user_activity':
                this._resetActivityTimer();

                // fall-through!

            case 'user_activity_end':
                // we could treat user_activity_end differently and not
                // send receipts for messages that have arrived between
                // the actual user activity and the time they stopped
                // being active, but let's see if this is actually
                // necessary.
                this.sendReadReceipt();
                this.updateReadMarker();
                break;
        }
    },

    _resetActivityTimer: function() {
        this.user_last_active = Date.now();
    },

    onRoomTimeline: function(ev, room, toStartOfTimeline, removed, data) {
        // ignore events for other rooms
        if (room !== this.props.room) return;

        // ignore anything but real-time updates at the end of the room:
        // updates from pagination will happen when the paginate completes.
        if (toStartOfTimeline || !data || !data.liveEvent) return;

        if (!this.refs.messagePanel) return;

        // when a new event arrives when the user is not watching the window, but the
        // window is in its auto-scroll mode, make sure the read marker is visible.
        //
        // We consider the user to be watching the window if they performed an action
        // less than CONSIDER_USER_ACTIVE_FOR_MS ago.
        //
        // We ignore events we have sent ourselves; we don't want to see the
        // read-marker when a remote echo of an event we have just sent takes
        // more than CONSIDER_USER_ACTIVE_FOR_MS.
        //
        var myUserId = MatrixClientPeg.get().credentials.userId;
        var sender = ev.sender ? ev.sender.userId : null;
        var activity_age = Date.now() - this.user_last_active;
        if (sender != myUserId && this.refs.messagePanel.getScrollState().stuckAtBottom
                && activity_age > CONSIDER_USER_ACTIVE_FOR_MS) {
            this.setState({readMarkerVisible: true});
        }

        // tell the messagepanel to go paginate itself. This in turn will cause
        // onMessageListFillRequest to be called, which will call
        // _onTimelineUpdated, which will update the state with the new event -
        // so there is no need update the state here.
        //
        if (this.refs.messagePanel) {
            this.refs.messagePanel.checkFillState();
        }
    },

<<<<<<< HEAD
=======
    onRoomReceipt: function(receiptEvent, room) {
        if (room !== this.props.room)
            return;

        // the received event may or may not be for our user; but it turns out
        // to be easier to do the processing anyway than to figure out if it
        // is.
        var oldReadMarker = this.state.readMarkerEventId;
        var newReadMarker = this._getCurrentReadReceipt();

        if (newReadMarker == oldReadMarker) {
            return;
        }

        // suppress the animation when moving forward over an event which was sent
        // by us; the original RM will have been suppressed so we don't want to show
        // the animation either.
        var oldReadMarkerIndex = this._indexForEventId(oldReadMarker);
        if (oldReadMarkerIndex + 1 < this.state.events.length) {
            var myUserId = MatrixClientPeg.get().credentials.userId;
            var nextEvent = this.state.events[oldReadMarkerIndex + 1];
            if (nextEvent.sender && nextEvent.sender.userId == myUserId) {
                oldReadMarker = undefined;
            }
        }

        this.setState({
            readMarkerEventId: newReadMarker,
        });
    },

    onRoomRedaction: function(ev, room) {
        if (this.unmounted) return;

        // ignore events for other rooms
        if (room !== this.props.room) return;

        // we could skip an update if the event isn't in our timeline,
        // but that's probably an early optimisation.
        this.forceUpdate();
    },

>>>>>>> d599c8fb
    sendReadReceipt: function() {
        if (!this.refs.messagePanel) return;

        var currentReadUpToEventId = this._getCurrentReadReceipt(true);
        var currentReadUpToEventIndex = this._indexForEventId(currentReadUpToEventId);

        // We want to avoid sending out read receipts when we are looking at
        // events in the past which are before the latest RR.
        //
        // For now, let's apply a heuristic: if (a) the event corresponding to
        // the latest RR (either from the server, or sent by ourselves) doesn't
        // appear in our timeline, and (b) we could forward-paginate the event
        // timeline, then don't send any more RRs.
        //
        // This isn't watertight, as we could be looking at a section of
        // timeline which is *after* the latest RR (so we should actually send
        // RRs) - but that is a bit of a niche case. It will sort itself out when
        // the user eventually hits the live timeline.
        //
        if (currentReadUpToEventId && currentReadUpToEventIndex === null &&
                this._timelineWindow.canPaginate(EventTimeline.FORWARDS)) {
            return;
        }

        var lastReadEventIndex = this._getLastDisplayedEventIndex({
            ignoreOwn: true
        });
        if (lastReadEventIndex === null) return;

        var lastReadEvent = this.state.events[lastReadEventIndex];

        // we also remember the last read receipt we sent to avoid spamming the
        // same one at the server repeatedly
        if (lastReadEventIndex > currentReadUpToEventIndex
                && this.last_rr_sent_event_id != lastReadEvent.getId()) {
            this.last_rr_sent_event_id = lastReadEvent.getId();
            MatrixClientPeg.get().sendReadReceipt(lastReadEvent).catch(() => {
                // it failed, so allow retries next time the user is active
                this.last_rr_sent_event_id = undefined;
            });
        }
    },

    // if the read marker is on the screen, we can now assume we've caught up to the end
    // of the screen, so move the marker down to the bottom of the screen.
    updateReadMarker: function() {
        if (this.getReadMarkerPosition() !== 0) {
            return;
        }

        var currentIndex = this._indexForEventId(this.state.readMarkerEventId);

        // move the RM to *after* the message at the bottom of the screen. This
        // avoids a problem whereby we never advance the RM if there is a huge
        // message which doesn't fit on the screen.
        //
        // But ignore local echoes for this - they have a temporary event ID
        // and we'll get confused when their ID changes and we can't figure out
        // where the RM is pointing to. The read marker will be invisible for
        // now anyway, so this doesn't really matter.
        var lastDisplayedIndex = this._getLastDisplayedEventIndex({
            allowPartial: true,
            ignoreEchoes: true,
        });

        if (lastDisplayedIndex === null) {
            return;
        }

        var lastDisplayedEvent = this.state.events[lastDisplayedIndex];
        this._setReadMarker(lastDisplayedEvent.getId(),
                            lastDisplayedEvent.getTs());

        // the read-marker should become invisible, so that if the user scrolls
        // down, they don't see it.
        this.setState({
            readMarkerVisible: false,
        });
    },

    /* jump down to the bottom of this room, where new events are arriving
     */
    jumpToLiveTimeline: function() {
        // if we can't forward-paginate the existing timeline, then there
        // is no point reloading it - just jump straight to the bottom.
        //
        // Otherwise, reload the timeline rather than trying to paginate
        // through all of space-time.
        if (this._timelineWindow.canPaginate(EventTimeline.FORWARDS)) {
            this._loadTimeline();
        } else {
            if (this.refs.messagePanel) {
                this.refs.messagePanel.scrollToBottom();
            }
        }
    },

    /* scroll to show the read-up-to marker
     */
    jumpToReadMarker: function() {
        if (!this.state.readMarkerEventId)
            return;
        if (!this.refs.messagePanel)
            return;
        this.refs.messagePanel.scrollToEvent(this.state.readMarkerEventId);
    },


    /* update the read-up-to marker to match the read receipt
     */
    forgetReadMarker: function() {
        var rmId = this._getCurrentReadReceipt();

        // see if we know the timestamp for the rr event
        var tl = this.props.room.getTimelineForEvent(rmId);
        var rmTs;
        if (tl) {
            var event = tl.getEvents().find((e) => { return e.getId() == rmId });
            if (event) {
                rmTs = event.getTs();
            }
        }

        this._setReadMarker(rmId, rmTs);
    },

    /* return true if the content is fully scrolled down and we are
     * at the end of the live timeline.
     */
    isAtEndOfLiveTimeline: function() {
        return this.refs.messagePanel
            && this.refs.messagePanel.isAtBottom()
            && this._timelineWindow
            && !this._timelineWindow.canPaginate(EventTimeline.FORWARDS);
    },


    /* get the current scroll state. See ScrollPanel.getScrollState for
     * details.
     *
     * returns null if we are not mounted.
     */
    getScrollState: function() {
        if (!this.refs.messagePanel) { return null; }
        return this.refs.messagePanel.getScrollState();
    },

    // returns one of:
    //
    //  null: there is no read marker
    //  -1: read marker is above the window
    //   0: read marker is visible
    //  +1: read marker is below the window
    getReadMarkerPosition: function() {
        if (!this.refs.messagePanel) { return null; }
        var ret = this.refs.messagePanel.getReadMarkerPosition();
        if (ret !== null) {
            return ret;
        }

        // the messagePanel doesn't know where the read marker is.
        // if we know the timestamp of the read marker, make a guess based on that.
        var rmTs = TimelinePanel.roomReadMarkerTsMap[this.props.room.roomId];
        if (rmTs && this.state.events) {
            if (rmTs < this.state.events[0].getTs()) {
                return -1;
            } else {
                return 1;
            }
        }

        return null;
    },

    _initTimeline: function(props) {
        var initialEvent = props.eventId;
        var pixelOffset = props.eventPixelOffset;
        return this._loadTimeline(initialEvent, pixelOffset);
    },

    /**
     * (re)-load the event timeline, and initialise the scroll state, centered
     * around the given event.
     *
     * @param {string?}  eventId the event to focus on. If undefined, will
     *    scroll to the bottom of the room.
     *
     * @param {number?} pixelOffset   offset to position the given event at
     *    (pixels from the bottom of the view). If undefined, will put the
     *    event 1/3 of the way down the view.
     *
     * returns a promise which will resolve when the load completes.
     */
    _loadTimeline: function(eventId, pixelOffset) {
        // TODO: we could optimise this, by not resetting the window if the
        // event is in the current window (though it's not obvious how we can
        // tell if the current window is on the live event stream)

        this.setState({
            events: [],
            timelineLoading: true,
        });

        this._timelineWindow = new Matrix.TimelineWindow(
            MatrixClientPeg.get(), this.props.room,
            {windowLimit: TIMELINE_CAP});

        return this._timelineWindow.load(eventId, INITIAL_SIZE).then(() => {
            debuglog("TimelinePanel: timeline loaded");
            this._onTimelineUpdated(true);
        }).finally(() => {
            this.setState({
                timelineLoading: false,
            }, () => {
                // initialise the scroll state of the message panel
                if (!this.refs.messagePanel) {
                    // this shouldn't happen.
                    console.log("can't initialise scroll state because " +
                                "messagePanel didn't load");
                    return;
                }
                if (eventId) {
                    this.refs.messagePanel.scrollToEvent(eventId, pixelOffset);
                } else {
                    this.refs.messagePanel.scrollToBottom();
                }

                this.sendReadReceipt();
                this.updateReadMarker();
            });
        });
    },

    _onTimelineUpdated: function(gotResults) {
        // we might have switched rooms since the load started - just bin
        // the results if so.
        if (this.unmounted) return;

        if (gotResults) {
            this.setState({
                events: this._timelineWindow.getEvents(),
                canBackPaginate: this._timelineWindow.canPaginate(EventTimeline.BACKWARDS),
            });
        }
    },

    _indexForEventId: function(evId) {
        for (var i = 0; i < this.state.events.length; ++i) {
            if (evId == this.state.events[i].getId()) {
                return i;
            }
        }
        return null;
    },

    _getLastDisplayedEventIndex: function(opts) {
        opts = opts || {};
        var ignoreOwn = opts.ignoreOwn || false;
        var ignoreEchoes = opts.ignoreEchoes || false;
        var allowPartial = opts.allowPartial || false;

        var messagePanel = this.refs.messagePanel;
        if (messagePanel === undefined) return null;

        var wrapperRect = ReactDOM.findDOMNode(messagePanel).getBoundingClientRect();
        var myUserId = MatrixClientPeg.get().credentials.userId;

        for (var i = this.state.events.length-1; i >= 0; --i) {
            var ev = this.state.events[i];

            if (ignoreOwn && ev.sender && ev.sender.userId == myUserId) {
                continue;
            }

            // local echoes have a fake event ID
            if (ignoreEchoes && ev.status) {
                continue;
            }

            var node = messagePanel.getNodeForEventId(ev.getId());
            if (!node) continue;

            var boundingRect = node.getBoundingClientRect();
            if ((allowPartial && boundingRect.top < wrapperRect.bottom) ||
                (!allowPartial && boundingRect.bottom < wrapperRect.bottom)) {
                return i;
            }
        }
        return null;
    },

    /**
     * get the id of the event corresponding to our user's latest read-receipt.
     *
     * @param {Boolean} ignoreSynthesized If true, return only receipts that
     *                                    have been sent by the server, not
     *                                    implicit ones generated by the JS
     *                                    SDK.
     */
    _getCurrentReadReceipt: function(ignoreSynthesized) {
        var client = MatrixClientPeg.get();
        // the client can be null on logout
        if (client == null)
            return null;

        var myUserId = client.credentials.userId;
        return this.props.room.getEventReadUpTo(myUserId, ignoreSynthesized);
    },

    _setReadMarker: function(eventId, eventTs) {
        // ideally we'd sync these via the server, but for now just stash them
        // in a map.
        TimelinePanel.roomReadMarkerMap[this.props.room.roomId] = eventId;

        // in order to later figure out if the read marker is
        // above or below the visible timeline, we stash the timestamp.
        TimelinePanel.roomReadMarkerTsMap[this.props.room.roomId] = eventTs;

        // run the render cycle before calling the callback, so that
        // getReadMarkerPosition() returns the right thing.
        this.setState({
            readMarkerEventId: eventId,
        }, this.props.onReadMarkerUpdated);
    },

    render: function() {
        var MessagePanel = sdk.getComponent("structures.MessagePanel");
        var Loader = sdk.getComponent("elements.Spinner");

        // just show a spinner while the timeline loads.
        //
        // put it in a div of the right class (mx_RoomView_messagePanel) so
        // that the order in the roomview flexbox is correct, and
        // mx_RoomView_messageListWrapper to position the inner div in the
        // right place.
        //
        // Note that the click-on-search-result functionality relies on the
        // fact that the messagePanel is hidden while the timeline reloads,
        // but that the RoomHeader (complete with search term) continues to
        // exist.
        if (this.state.timelineLoading) {
            return (
                    <div className="mx_RoomView_messagePanel mx_RoomView_messageListWrapper">
                        <Loader />
                    </div>
            );
        }

        // give the messagepanel a stickybottom if we're at the end of the
        // live timeline, so that the arrival of new events triggers a
        // scroll.
        //
        // Make sure that stickyBottom is *false* if we can paginate
        // forwards, otherwise if somebody hits the bottom of the loaded
        // events when viewing historical messages, we get stuck in a loop
        // of paginating our way through the entire history of the room.
        var stickyBottom = !this._timelineWindow.canPaginate(EventTimeline.FORWARDS);

        return (
            <MessagePanel ref="messagePanel"
                    hidden={ this.props.hidden }
                    events={ this.state.events }
                    highlightedEventId={ this.props.highlightedEventId }
                    readMarkerEventId={ this.state.readMarkerEventId }
                    readMarkerVisible={ this.state.readMarkerVisible }
                    suppressFirstDateSeparator={ this.state.canBackPaginate }
                    ourUserId={ MatrixClientPeg.get().credentials.userId }
                    stickyBottom={ stickyBottom }
<<<<<<< HEAD
                    isConferenceUser={ this.props.isConferenceUser }
                    onScroll={ this.onMessageListScroll }
=======
                    onScroll={ this.props.onScroll }
>>>>>>> d599c8fb
                    onFillRequest={ this.onMessageListFillRequest }
            />
        );
    },
});

module.exports = TimelinePanel;<|MERGE_RESOLUTION|>--- conflicted
+++ resolved
@@ -113,11 +113,7 @@
 
         this.dispatcherRef = dis.register(this.onAction);
         MatrixClientPeg.get().on("Room.timeline", this.onRoomTimeline);
-<<<<<<< HEAD
-=======
-        MatrixClientPeg.get().on("Room.receipt", this.onRoomReceipt);
         MatrixClientPeg.get().on("Room.redaction", this.onRoomRedaction);
->>>>>>> d599c8fb
 
         this._initTimeline(this.props);
     },
@@ -146,11 +142,7 @@
         var client = MatrixClientPeg.get();
         if (client) {
             client.removeListener("Room.timeline", this.onRoomTimeline);
-<<<<<<< HEAD
-=======
-            client.removeListener("Room.receipt", this.onRoomReceipt);
             client.removeListener("Room.redaction", this.onRoomRedaction);
->>>>>>> d599c8fb
         }
     },
 
@@ -243,39 +235,6 @@
         }
     },
 
-<<<<<<< HEAD
-=======
-    onRoomReceipt: function(receiptEvent, room) {
-        if (room !== this.props.room)
-            return;
-
-        // the received event may or may not be for our user; but it turns out
-        // to be easier to do the processing anyway than to figure out if it
-        // is.
-        var oldReadMarker = this.state.readMarkerEventId;
-        var newReadMarker = this._getCurrentReadReceipt();
-
-        if (newReadMarker == oldReadMarker) {
-            return;
-        }
-
-        // suppress the animation when moving forward over an event which was sent
-        // by us; the original RM will have been suppressed so we don't want to show
-        // the animation either.
-        var oldReadMarkerIndex = this._indexForEventId(oldReadMarker);
-        if (oldReadMarkerIndex + 1 < this.state.events.length) {
-            var myUserId = MatrixClientPeg.get().credentials.userId;
-            var nextEvent = this.state.events[oldReadMarkerIndex + 1];
-            if (nextEvent.sender && nextEvent.sender.userId == myUserId) {
-                oldReadMarker = undefined;
-            }
-        }
-
-        this.setState({
-            readMarkerEventId: newReadMarker,
-        });
-    },
-
     onRoomRedaction: function(ev, room) {
         if (this.unmounted) return;
 
@@ -287,7 +246,6 @@
         this.forceUpdate();
     },
 
->>>>>>> d599c8fb
     sendReadReceipt: function() {
         if (!this.refs.messagePanel) return;
 
@@ -656,12 +614,7 @@
                     suppressFirstDateSeparator={ this.state.canBackPaginate }
                     ourUserId={ MatrixClientPeg.get().credentials.userId }
                     stickyBottom={ stickyBottom }
-<<<<<<< HEAD
-                    isConferenceUser={ this.props.isConferenceUser }
                     onScroll={ this.onMessageListScroll }
-=======
-                    onScroll={ this.props.onScroll }
->>>>>>> d599c8fb
                     onFillRequest={ this.onMessageListFillRequest }
             />
         );
