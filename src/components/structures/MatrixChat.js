--- conflicted
+++ resolved
@@ -1301,10 +1301,6 @@
         });
     },
 
-<<<<<<< HEAD
-    _setPageSubtitle: function(subtitle='') {
-        document.title = `Riot ${subtitle}`;
-=======
     onSendEvent: function(roomId, event) {
         const cli = MatrixClientPeg.get();
         if (!cli) {
@@ -1324,7 +1320,10 @@
             }
             dis.dispatch({action: 'message_send_failed'});
         });
->>>>>>> a547e9c2
+    },
+
+    _setPageSubtitle: function(subtitle='') {
+        document.title = `Riot ${subtitle}`;
     },
 
     updateStatusIndicator: function(state, prevState) {
