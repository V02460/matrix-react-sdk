/*
Copyright 2017 Aidan Gauland
Copyright 2018 New Vector Ltd.

Licensed under the Apache License, Version 2.0 (the "License");
you may not use this file except in compliance with the License.
You may obtain a copy of the License at

    http://www.apache.org/licenses/LICENSE-2.0

Unless required by applicable law or agreed to in writing, software
distributed under the License is distributed on an "AS IS" BASIS,
WITHOUT WARRANTIES OR CONDITIONS OF ANY KIND, either express or implied.
See the License for the specific language governing permissions and
limitations under the License.
*/

import React from "react";
import PropTypes from "prop-types";
import { _t } from '../../../languageHandler';

/**
 * Basic container for buttons in modal dialogs.
 */
module.exports = React.createClass({
    displayName: "DialogButtons",

    propTypes: {
        // The primary button which is styled differently and has default focus.
        primaryButton: PropTypes.node.isRequired,

        // A node to insert into the cancel button instead of default "Cancel"
        cancelButton: PropTypes.node,

        // onClick handler for the primary button.
        onPrimaryButtonClick: PropTypes.func.isRequired,

        // should there be a cancel button? default: true
        hasCancel: PropTypes.bool,

        // onClick handler for the cancel button.
        onCancel: PropTypes.func,

        focus: PropTypes.bool,

        // disables the primary and cancel buttons
        disabled: PropTypes.bool,

        // disables only the primary button
        primaryDisabled: PropTypes.bool,
    },

    getDefaultProps: function() {
        return {
            hasCancel: true,
            disabled: false,
        };
    },

    _onCancelClick: function() {
        this.props.onCancel();
    },

    render: function() {
        let primaryButtonClassName = "mx_Dialog_primary";
        if (this.props.primaryButtonClass) {
            primaryButtonClassName += " " + this.props.primaryButtonClass;
        }
        let cancelButton;
        if (this.props.cancelButton || this.props.hasCancel) {
            cancelButton = <button onClick={this._onCancelClick} disabled={this.props.disabled}>
                { this.props.cancelButton || _t("Cancel") }
            </button>;
        }
        return (
            <div className="mx_Dialog_buttons">
                { cancelButton }
                { this.props.children }
                <button className={primaryButtonClassName}
<<<<<<< HEAD
                    onClick={this.props.onPrimaryButtonClick}
                    autoFocus={this.props.focus}
                    disabled={this.props.disabled || this.props.primaryDisabled}
=======
                        onClick={this.props.onPrimaryButtonClick}
                        autoFocus={this.props.focus}
                        disabled={this.props.disabled}
>>>>>>> 85bb8392
                >
                    { this.props.primaryButton }
                </button>
            </div>
        );
    },
});<|MERGE_RESOLUTION|>--- conflicted
+++ resolved
@@ -77,15 +77,9 @@
                 { cancelButton }
                 { this.props.children }
                 <button className={primaryButtonClassName}
-<<<<<<< HEAD
                     onClick={this.props.onPrimaryButtonClick}
                     autoFocus={this.props.focus}
                     disabled={this.props.disabled || this.props.primaryDisabled}
-=======
-                        onClick={this.props.onPrimaryButtonClick}
-                        autoFocus={this.props.focus}
-                        disabled={this.props.disabled}
->>>>>>> 85bb8392
                 >
                     { this.props.primaryButton }
                 </button>
