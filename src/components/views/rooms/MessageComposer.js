/*
Copyright 2015, 2016 OpenMarket Ltd

Licensed under the Apache License, Version 2.0 (the "License");
you may not use this file except in compliance with the License.
You may obtain a copy of the License at

    http://www.apache.org/licenses/LICENSE-2.0

Unless required by applicable law or agreed to in writing, software
distributed under the License is distributed on an "AS IS" BASIS,
WITHOUT WARRANTIES OR CONDITIONS OF ANY KIND, either express or implied.
See the License for the specific language governing permissions and
limitations under the License.
*/
var React = require('react');
import { _t } from '../../../languageHandler';
var CallHandler = require('../../../CallHandler');
var MatrixClientPeg = require('../../../MatrixClientPeg');
var Modal = require('../../../Modal');
var sdk = require('../../../index');
var dis = require('../../../dispatcher');
import Autocomplete from './Autocomplete';
import classNames from 'classnames';

import UserSettingsStore from '../../../UserSettingsStore';


export default class MessageComposer extends React.Component {
    constructor(props, context) {
        super(props, context);
        this.onCallClick = this.onCallClick.bind(this);
        this.onHangupClick = this.onHangupClick.bind(this);
        this.onUploadClick = this.onUploadClick.bind(this);
        this.onUploadFileSelected = this.onUploadFileSelected.bind(this);
        this.uploadFiles = this.uploadFiles.bind(this);
        this.onVoiceCallClick = this.onVoiceCallClick.bind(this);
        this.onInputContentChanged = this.onInputContentChanged.bind(this);
        this.onUpArrow = this.onUpArrow.bind(this);
        this.onDownArrow = this.onDownArrow.bind(this);
        this._tryComplete = this._tryComplete.bind(this);
        this._onAutocompleteConfirm = this._onAutocompleteConfirm.bind(this);
        this.onToggleFormattingClicked = this.onToggleFormattingClicked.bind(this);
        this.onToggleMarkdownClicked = this.onToggleMarkdownClicked.bind(this);
        this.onInputStateChanged = this.onInputStateChanged.bind(this);
        this.onEvent = this.onEvent.bind(this);
        this.onPageUnload = this.onPageUnload.bind(this);

        this.state = {
            autocompleteQuery: '',
            selection: null,
            inputState: {
                style: [],
                blockType: null,
                isRichtextEnabled: UserSettingsStore.getSyncedSetting('MessageComposerInput.isRichTextEnabled', false),
                wordCount: 0,
            },
            showFormatting: UserSettingsStore.getSyncedSetting('MessageComposer.showFormatting', false),
        };

    }

    componentDidMount() {
        // N.B. using 'event' rather than 'RoomEvents' otherwise the crypto handler
        // for 'event' fires *after* 'RoomEvent', and our room won't have yet been
        // marked as encrypted.
        // XXX: fragile as all hell - fixme somehow, perhaps with a dedicated Room.encryption event or something.
        MatrixClientPeg.get().on("event", this.onEvent);

        window.addEventListener('beforeunload', this.onPageUnload);
    }

    componentWillUnmount() {
        if (MatrixClientPeg.get()) {
            MatrixClientPeg.get().removeListener("event", this.onEvent);
        }
        window.removeEventListener('beforeunload', this.onPageUnload);
    }

    onPageUnload(event) {
        if (this.messageComposerInput) {
            this.messageComposerInput.sentHistory.saveLastTextEntry();
        }
    }

    onEvent(event) {
        if (event.getType() !== 'm.room.encryption') return;
        if (event.getRoomId() !== this.props.room.roomId) return;
        this.forceUpdate();
    }

    onUploadClick(ev) {
        if (MatrixClientPeg.get().isGuest()) {
<<<<<<< HEAD
            let NeedToRegisterDialog = sdk.getComponent("dialogs.NeedToRegisterDialog");
            Modal.createDialog(NeedToRegisterDialog, {
                title: _t('Please Register'),
                description: _t('Guest users can\'t upload files. Please register to upload.'),
            });
=======
            dis.dispatch({action: 'view_set_mxid'});
>>>>>>> c9f723b1
            return;
        }

        this.refs.uploadInput.click();
    }

    onUploadFileSelected(files) {
        this.uploadFiles(files.target.files);
    }

    uploadFiles(files) {
        let QuestionDialog = sdk.getComponent("dialogs.QuestionDialog");
        let TintableSvg = sdk.getComponent("elements.TintableSvg");

        let fileList = [];
        for (let i=0; i<files.length; i++) {
            fileList.push(<li key={i}>
                <TintableSvg key={i} src="img/files.svg" width="16" height="16" /> {files[i].name || _t('Attachment')}
            </li>);
        }

        Modal.createDialog(QuestionDialog, {
            title: _t('Upload Files'),
            description: (
                <div>
                    <p>{ _t('Are you sure you want to upload the following files?') }</p>
                    <ul style={{listStyle: 'none', textAlign: 'left'}}>
                        {fileList}
                    </ul>
                </div>
            ),
            onFinished: (shouldUpload) => {
                if(shouldUpload) {
                    // MessageComposer shouldn't have to rely on its parent passing in a callback to upload a file
                    if (files) {
                        for(var i=0; i<files.length; i++) {
                            this.props.uploadFile(files[i]);
                        }
                    }
                }

                this.refs.uploadInput.value = null;
            },
        });
    }

    onHangupClick() {
        var call = CallHandler.getCallForRoom(this.props.room.roomId);
        //var call = CallHandler.getAnyActiveCall();
        if (!call) {
            return;
        }
        dis.dispatch({
            action: 'hangup',
            // hangup the call for this room, which may not be the room in props
            // (e.g. conferences which will hangup the 1:1 room instead)
            room_id: call.roomId,
        });
    }

    onCallClick(ev) {
        dis.dispatch({
            action: 'place_call',
            type: ev.shiftKey ? "screensharing" : "video",
            room_id: this.props.room.roomId,
        });
    }

    onVoiceCallClick(ev) {
        dis.dispatch({
            action: 'place_call',
            type: 'voice',
            room_id: this.props.room.roomId,
        });
    }

    onInputContentChanged(content: string, selection: {start: number, end: number}) {
        this.setState({
            autocompleteQuery: content,
            selection,
        });
    }

    onInputStateChanged(inputState) {
        this.setState({inputState});
    }

    onUpArrow() {
        return this.refs.autocomplete.onUpArrow();
    }

    onDownArrow() {
        return this.refs.autocomplete.onDownArrow();
    }

    _tryComplete(): boolean {
        if (this.refs.autocomplete) {
            return this.refs.autocomplete.onCompletionClicked();
        }
        return false;
    }

    _onAutocompleteConfirm(range, completion) {
        if (this.messageComposerInput) {
            this.messageComposerInput.setDisplayedCompletion(range, completion);
        }
    }

    onFormatButtonClicked(name: "bold" | "italic" | "strike" | "code" | "underline" | "quote" | "bullet" | "numbullet", event) {
        event.preventDefault();
        this.messageComposerInput.onFormatButtonClicked(name, event);
    }

    onToggleFormattingClicked() {
        UserSettingsStore.setSyncedSetting('MessageComposer.showFormatting', !this.state.showFormatting);
        this.setState({showFormatting: !this.state.showFormatting});
    }

    onToggleMarkdownClicked(e) {
        e.preventDefault(); // don't steal focus from the editor!
        this.messageComposerInput.enableRichtext(!this.state.inputState.isRichtextEnabled);
    }

    render() {
        var me = this.props.room.getMember(MatrixClientPeg.get().credentials.userId);
        var uploadInputStyle = {display: 'none'};
        var MemberAvatar = sdk.getComponent('avatars.MemberAvatar');
        var TintableSvg = sdk.getComponent("elements.TintableSvg");
        var MessageComposerInput = sdk.getComponent("rooms.MessageComposerInput" +
            (UserSettingsStore.isFeatureEnabled('rich_text_editor') ? "" : "Old"));

        var controls = [];

        controls.push(
            <div key="controls_avatar" className="mx_MessageComposer_avatar">
                <MemberAvatar member={me} width={24} height={24} />
            </div>
        );

        let e2eImg, e2eTitle, e2eClass;
        const roomIsEncrypted = MatrixClientPeg.get().isRoomEncrypted(this.props.room.roomId);
        if (roomIsEncrypted) {
            // FIXME: show a /!\ if there are untrusted devices in the room...
            e2eImg = 'img/e2e-verified.svg';
            e2eTitle = _t('Encrypted room');
            e2eClass = 'mx_MessageComposer_e2eIcon';
        } else {
            e2eImg = 'img/e2e-unencrypted.svg';
            e2eTitle = _t('Unencrypted room');
            e2eClass = 'mx_MessageComposer_e2eIcon mx_filterFlipColor';
        }

        controls.push(
            <img key="e2eIcon" className={e2eClass} src={e2eImg} width="12" height="12"
                alt={e2eTitle} title={e2eTitle}
            />
        );
        var callButton, videoCallButton, hangupButton;
        if (this.props.callState && this.props.callState !== 'ended') {
            hangupButton =
                <div key="controls_hangup" className="mx_MessageComposer_hangup" onClick={this.onHangupClick}>
                    <img src="img/hangup.svg" alt={ _t('Hangup') } title={ _t('Hangup') } width="25" height="26"/>
                </div>;
        }
        else {
            callButton =
                <div key="controls_call" className="mx_MessageComposer_voicecall" onClick={this.onVoiceCallClick} title={ _t('Voice call') }>
                    <TintableSvg src="img/icon-call.svg" width="35" height="35"/>
                </div>;
            videoCallButton =
                <div key="controls_videocall" className="mx_MessageComposer_videocall" onClick={this.onCallClick} title={ _t('Video call') }>
                    <TintableSvg src="img/icons-video.svg" width="35" height="35"/>
                </div>;
        }

        var canSendMessages = this.props.room.currentState.maySendMessage(
            MatrixClientPeg.get().credentials.userId);

        if (canSendMessages) {
            // This also currently includes the call buttons. Really we should
            // check separately for whether we can call, but this is slightly
            // complex because of conference calls.
            var uploadButton = (
                <div key="controls_upload" className="mx_MessageComposer_upload"
                        onClick={this.onUploadClick} title={ _t('Upload file') }>
                    <TintableSvg src="img/icons-upload.svg" width="35" height="35"/>
                    <input ref="uploadInput" type="file"
                        style={uploadInputStyle}
                        multiple
                        onChange={this.onUploadFileSelected} />
                </div>
            );

            const formattingButton = (
                <img className="mx_MessageComposer_formatting"
                     title={_t("Show Text Formatting Toolbar")}
                     src="img/button-text-formatting.svg"
                     onClick={this.onToggleFormattingClicked}
                     style={{visibility: this.state.showFormatting ||
                       !UserSettingsStore.isFeatureEnabled('rich_text_editor') ? 'hidden' : 'visible'}}
                     key="controls_formatting" />
            );

            const placeholderText = roomIsEncrypted ?
                _t('Send an encrypted message') + '…' : _t('Send a message (unencrypted)') + '…';

            controls.push(
                <MessageComposerInput
                    ref={c => this.messageComposerInput = c}
                    key="controls_input"
                    onResize={this.props.onResize}
                    room={this.props.room}
                    placeholder={placeholderText}
                    tryComplete={this._tryComplete}
                    onUpArrow={this.onUpArrow}
                    onDownArrow={this.onDownArrow}
                    onFilesPasted={this.uploadFiles}
                    tabComplete={this.props.tabComplete} // used for old messagecomposerinput/tabcomplete
                    onContentChanged={this.onInputContentChanged}
                    onInputStateChanged={this.onInputStateChanged} />,
                formattingButton,
                uploadButton,
                hangupButton,
                callButton,
                videoCallButton
            );
        } else {
            controls.push(
                <div key="controls_error" className="mx_MessageComposer_noperm_error">
                    { _t('You do not have permission to post to this room') }
                </div>
            );
        }

        let autoComplete;
        if (UserSettingsStore.isFeatureEnabled('rich_text_editor')) {
            autoComplete = <div className="mx_MessageComposer_autocomplete_wrapper">
                <Autocomplete
                    ref="autocomplete"
                    onConfirm={this._onAutocompleteConfirm}
                    query={this.state.autocompleteQuery}
                    selection={this.state.selection} />
            </div>;
        }


        const {style, blockType} = this.state.inputState;
        const formatButtons = ["bold", "italic", "strike", "underline", "code", "quote", "bullet", "numbullet"].map(
            name => {
                const active = style.includes(name) || blockType === name;
                const suffix = active ? '-o-n' : '';
                const onFormatButtonClicked = this.onFormatButtonClicked.bind(this, name);
                const disabled = !this.state.inputState.isRichtextEnabled && 'underline' === name;
                const className = classNames("mx_MessageComposer_format_button", {
                    mx_MessageComposer_format_button_disabled: disabled,
                    mx_filterFlipColor: true,
                });
                return <img className={className}
                            title={ _t(name) }
                            onMouseDown={disabled ? null : onFormatButtonClicked}
                            key={name}
                            src={`img/button-text-${name}${suffix}.svg`}
                            height="17" />;
            },
        );

        return (
            <div className="mx_MessageComposer mx_fadable" style={{ opacity: this.props.opacity }}>
                <div className="mx_MessageComposer_wrapper">
                    <div className="mx_MessageComposer_row">
                        {controls}
                    </div>
                </div>
                {UserSettingsStore.isFeatureEnabled('rich_text_editor') ?
                    <div className="mx_MessageComposer_formatbar_wrapper">
                        <div className="mx_MessageComposer_formatbar" style={this.state.showFormatting ? {} : {display: 'none'}}>
                            {formatButtons}
                            <div style={{flex: 1}}></div>
                            <img title={ this.state.inputState.isRichtextEnabled ? _t("Turn Markdown on") : _t("Turn Markdown off") }
                                 onMouseDown={this.onToggleMarkdownClicked}
                                className="mx_MessageComposer_formatbar_markdown mx_filterFlipColor"
                                src={`img/button-md-${!this.state.inputState.isRichtextEnabled}.png`} />
                            <img title={ _t("Hide Text Formatting Toolbar") }
                                 onClick={this.onToggleFormattingClicked}
                                 className="mx_MessageComposer_formatbar_cancel mx_filterFlipColor"
                                 src="img/icon-text-cancel.svg" />
                        </div>
                    </div>: null
                }
            </div>
        );
    }
}

MessageComposer.propTypes = {
    tabComplete: React.PropTypes.any,

    // a callback which is called when the height of the composer is
    // changed due to a change in content.
    onResize: React.PropTypes.func,

    // js-sdk Room object
    room: React.PropTypes.object.isRequired,

    // string representing the current voip call state
    callState: React.PropTypes.string,

    // callback when a file to upload is chosen
    uploadFile: React.PropTypes.func.isRequired,

    // opacity for dynamic UI fading effects
    opacity: React.PropTypes.number
};<|MERGE_RESOLUTION|>--- conflicted
+++ resolved
@@ -91,15 +91,7 @@
 
     onUploadClick(ev) {
         if (MatrixClientPeg.get().isGuest()) {
-<<<<<<< HEAD
-            let NeedToRegisterDialog = sdk.getComponent("dialogs.NeedToRegisterDialog");
-            Modal.createDialog(NeedToRegisterDialog, {
-                title: _t('Please Register'),
-                description: _t('Guest users can\'t upload files. Please register to upload.'),
-            });
-=======
             dis.dispatch({action: 'view_set_mxid'});
->>>>>>> c9f723b1
             return;
         }
 
