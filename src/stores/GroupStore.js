/*
Copyright 2017 New Vector Ltd

Licensed under the Apache License, Version 2.0 (the "License");
you may not use this file except in compliance with the License.
You may obtain a copy of the License at

    http://www.apache.org/licenses/LICENSE-2.0

Unless required by applicable law or agreed to in writing, software
distributed under the License is distributed on an "AS IS" BASIS,
WITHOUT WARRANTIES OR CONDITIONS OF ANY KIND, either express or implied.
See the License for the specific language governing permissions and
limitations under the License.
*/

import EventEmitter from 'events';
<<<<<<< HEAD
import { groupMemberFromApiObject, groupRoomFromApiObject } from '../groups';
=======
import FlairStore from './FlairStore';
>>>>>>> 59c5dfda

/**
 * Stores the group summary for a room and provides an API to change it and
 * other useful group APIs that may have an effect on the group summary.
 */
export default class GroupStore extends EventEmitter {
    constructor(matrixClient, groupId) {
        super();
        this.groupId = groupId;
        this._matrixClient = matrixClient;
        this._summary = {};
        this._rooms = [];
        this._fetchSummary();
        this._fetchRooms();
        this._fetchMembers();
    }

    _fetchMembers() {
        this._matrixClient.getGroupUsers(this.groupId).then((result) => {
            this._members = result.chunk.map((apiMember) => {
                return groupMemberFromApiObject(apiMember);
            });
            this._notifyListeners();
        }).catch((err) => {
            console.error("Failed to get group member list: " + err);
            this.emit('error', err);
        });

        this._matrixClient.getGroupInvitedUsers(this.groupId).then((result) => {
            this._invitedMembers = result.chunk.map((apiMember) => {
                return groupMemberFromApiObject(apiMember);
            });
            this._notifyListeners();
        }).catch((err) => {
            console.error("Failed to get group invited member list: " + err);
            this.emit('error', err);
        });
    }

    _fetchSummary() {
        this._matrixClient.getGroupSummary(this.groupId).then((resp) => {
            this._summary = resp;
            this._notifyListeners();
        }).catch((err) => {
            this.emit('error', err);
        });
    }

    _fetchRooms() {
        this._matrixClient.getGroupRooms(this.groupId).then((resp) => {
            this._rooms = resp.chunk.map((apiRoom) => {
                return groupRoomFromApiObject(apiRoom);
            });
            this._notifyListeners();
        }).catch((err) => {
            this.emit('error', err);
        });
    }

    _notifyListeners() {
        this.emit('update');
    }

    getSummary() {
        return this._summary;
    }

    getGroupRooms() {
        return this._rooms;
    }

    getGroupMembers( ) {
        return this._members;
    }

    getGroupInvitedMembers( ) {
        return this._invitedMembers;
    }

    getGroupPublicity() {
        return this._summary.user ? this._summary.user.is_publicised : null;
    }

    isUserPrivileged() {
        return this._summary.user ? this._summary.user.is_privileged : null;
    }

    addRoomToGroup(roomId) {
        return this._matrixClient
            .addRoomToGroup(this.groupId, roomId)
            .then(this._fetchRooms.bind(this));
    }

    removeRoomFromGroup(roomId) {
        return this._matrixClient
            .removeRoomFromGroup(this.groupId, roomId)
            // Room might be in the summary, refresh just in case
            .then(this._fetchSummary.bind(this))
            .then(this._fetchRooms.bind(this));
    }

    inviteUserToGroup(userId) {
        return this._matrixClient.inviteUserToGroup(this.groupId, userId)
            .then(this._fetchMembers.bind(this));
    }

    addRoomToGroupSummary(roomId, categoryId) {
        return this._matrixClient
            .addRoomToGroupSummary(this.groupId, roomId, categoryId)
            .then(this._fetchSummary.bind(this));
    }

    addUserToGroupSummary(userId, roleId) {
        return this._matrixClient
            .addUserToGroupSummary(this.groupId, userId, roleId)
            .then(this._fetchSummary.bind(this));
    }

    removeRoomFromGroupSummary(roomId) {
        return this._matrixClient
            .removeRoomFromGroupSummary(this.groupId, roomId)
            .then(this._fetchSummary.bind(this));
    }

    removeUserFromGroupSummary(userId) {
        return this._matrixClient
            .removeUserFromGroupSummary(this.groupId, userId)
            .then(this._fetchSummary.bind(this));
    }

    setGroupPublicity(isPublished) {
        return this._matrixClient
            .setGroupPublicity(this.groupId, isPublished)
            .then(() => { FlairStore.invalidatePublicisedGroups(this._matrixClient.credentials.userId); })
            .then(this._fetchSummary.bind(this));
    }
}<|MERGE_RESOLUTION|>--- conflicted
+++ resolved
@@ -15,11 +15,8 @@
 */
 
 import EventEmitter from 'events';
-<<<<<<< HEAD
 import { groupMemberFromApiObject, groupRoomFromApiObject } from '../groups';
-=======
 import FlairStore from './FlairStore';
->>>>>>> 59c5dfda
 
 /**
  * Stores the group summary for a room and provides an API to change it and
