/*
Copyright 2015, 2016 OpenMarket Ltd

Licensed under the Apache License, Version 2.0 (the "License");
you may not use this file except in compliance with the License.
You may obtain a copy of the License at

    http://www.apache.org/licenses/LICENSE-2.0

Unless required by applicable law or agreed to in writing, software
distributed under the License is distributed on an "AS IS" BASIS,
WITHOUT WARRANTIES OR CONDITIONS OF ANY KIND, either express or implied.
See the License for the specific language governing permissions and
limitations under the License.
*/

.mx_EntityTile {
    display: flex;
    align-items: center;
    color: $primary-fg-color;
    cursor: pointer;
}

.mx_EntityTile:hover {
    background-image: url('../../img/member_chevron.png');
    background-position: center right 10px;
    background-repeat: no-repeat;
    padding-right: 30px;
}

.mx_EntityTile_invite {
    display: table-cell;
    vertical-align: middle;
    margin-left: 10px;
    width: 26px;
}

.mx_EntityTile_avatar,
.mx_GroupRoomTile_avatar {
    padding-left: 3px;
    padding-right: 12px;
    padding-top: 4px;
    padding-bottom: 4px;
    width: 36px;
    height: 36px;
    position: relative;
}

.mx_EntityTile_power {
    position: absolute;
    width: 16px;
    height: 17px;
    top: 0px;
    right: 6px;
}

.mx_EntityTile_name,
.mx_GroupRoomTile_name {
    flex: 1 1 0;
    overflow: hidden;
    font-size: 14px;
    text-overflow: ellipsis;
    white-space: nowrap;
}

.mx_EntityTile_details {
    overflow: hidden;
}

.mx_EntityTile_name_hover {
    font-size: 13px;
}

.mx_EntityTile_ellipsis .mx_EntityTile_name {
    font-style: italic;
    color: $primary-fg-color;
}

.mx_EntityTile_invitePlaceholder .mx_EntityTile_name {
    font-style: italic;
    color: $primary-fg-color;
}

/*
.mx_EntityTile_unavailable .mx_EntityTile_avatar,
.mx_EntityTile_unavailable .mx_EntityTile_name,
.mx_EntityTile_unavailable .mx_EntityTile_name_hover,
.mx_EntityTile_offline_beenactive .mx_EntityTile_avatar,
.mx_EntityTile_offline_beenactive .mx_EntityTile_name,
.mx_EntityTile_offline_beenactive .mx_EntityTile_name_hover
{
    opacity: 0.66;
}

.mx_EntityTile_offline_neveractive .mx_EntityTile_avatar,
.mx_EntityTile_offline_neveractive .mx_EntityTile_name,
.mx_EntityTile_offline_neveractive .mx_EntityTile_name_hover
{
    opacity: 0.25;
}

.mx_EntityTile_unknown .mx_EntityTile_avatar,
.mx_EntityTile_unknown .mx_EntityTile_name,
.mx_EntityTile_unknown .mx_EntityTile_name_hover
{
    opacity: 0.25;
}
<<<<<<< HEAD

.mx_EntityTile_subtext {
    font-size: 11px;
    opacity: 0.5;
    overflow: hidden;
    white-space: nowrap;
    text-overflow: clip;
}

=======
*/
>>>>>>> 2fe2e76f
<|MERGE_RESOLUTION|>--- conflicted
+++ resolved
@@ -105,7 +105,7 @@
 {
     opacity: 0.25;
 }
-<<<<<<< HEAD
+*/
 
 .mx_EntityTile_subtext {
     font-size: 11px;
@@ -113,8 +113,4 @@
     overflow: hidden;
     white-space: nowrap;
     text-overflow: clip;
-}
-
-=======
-*/
->>>>>>> 2fe2e76f
+}